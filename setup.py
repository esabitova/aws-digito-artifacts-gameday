--- conflicted
+++ resolved
@@ -1,26 +1,5 @@
 import os
 import zipfile
-<<<<<<< HEAD
-from setuptools import setup
-
-SCRIPT_DIR = '/documents/util/scripts/src'
-SCRIPT_ZIP_FILE_NAME = 'digito_gameday_primitives.zip'
-ROOT_DIR = os.getcwd()
-
-# Zipping SSM automation document attachment.
-with zipfile.ZipFile(SCRIPT_ZIP_FILE_NAME, 'w', zipfile.ZIP_DEFLATED) as zipfile_handle:
-    for root, dirs, files in os.walk(ROOT_DIR + SCRIPT_DIR):
-        os.chdir(root)
-        for file in files:
-            zipfile_handle.write(file)
-    os.chdir(ROOT_DIR)
-
-# Adding data files documents, artifacts under build folder.
-data_files = []
-for root, dirs, files in os.walk("documents"):
-    data_files.append((root, [os.path.join(root, f) for f in files]))
-data_files.append(('.', [SCRIPT_ZIP_FILE_NAME]))
-=======
 import json
 from setuptools import setup
 
@@ -87,7 +66,6 @@
                     with open(os.path.join(root, AUTOMATION_DOCUMENT_FINAL_NAME), 'w') as automation_document_output:
                         automation_document_output.write(automation_document_content_final)
                     data_files.append((root, [os.path.join(root, AUTOMATION_DOCUMENT_FINAL_NAME)]))
->>>>>>> d40545e3
 
 setup(
     name="AwsDigitoArtifactsGameday",
