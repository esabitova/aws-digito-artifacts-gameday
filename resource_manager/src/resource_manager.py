import os
import logging
import time
import copy
import resource_manager.src.config as config
import resource_manager.src.constants as constants
import resource_manager.src.util.yaml_util as yaml_util
from .cloud_formation import CloudFormationTemplate
from .s3 import S3
from .resource_model import ResourceModel
from pynamodb.exceptions import PutError
from concurrent.futures import ThreadPoolExecutor
from datetime import datetime
from enum import Enum


class ResourceManager:
    """
    Resource Manager to deploy/access/destroy resources created using Cloud Formation for SSM automation document tests.
    """

    class ResourceType(Enum):
        DEDICATED = 1,
        ON_DEMAND = 2,
        ASSUME_ROLE = 3

        @staticmethod
        def from_string(resource_type):
            for rt in ResourceManager.ResourceType:
                if rt.name == resource_type:
                    return rt
            raise Exception('Resource type for name [{}] is not supported.'.format(resource_type))

    def __init__(self, cfn_helper: CloudFormationTemplate, s3_helper: S3):
        self.cfn_helper = cfn_helper
        self.s3_helper = s3_helper
        self.cfn_templates = dict()
        self.cfn_resources = dict()

    def init_ddb_tables(self, boto3_session):
        """
        Creates DDB tables to be used by tests.
        :param boto3_session The AWS boto3 session
        """
        logging.info("Creating DDB tables.")
        ResourceModel.configure(boto3_session)
        ResourceModel.create_ddb_table()

    def add_cfn_template(self, cfn_template_path, resource_type: ResourceType, **cf_input_params):
        """
        Adds cloud formation templates into dict into resource manager instance with input parameters.
        :param cfn_template_path: CF template file path.
        :param resource_type The resource type (ASSUME_ROLE, DEDICATED, ON_DEMAND).
        :param cf_input_params CF stack input parameters.
        """
        self.cfn_templates[cfn_template_path] = {'input_params': cf_input_params, 'type': resource_type}

    def get_cfn_output_params(self):
        """
        Returns cloud formation template output parameters for
        all given templates stored in Resource Manager instance.
        Format in which parameters returned can be used as input
        parameters for SSM document execution. However in this
        case Cloud Formation Template output parameter names should match
        SSM document input parameter names.
        Example can be find in:
        AwsDigitoArtifactsGameday/documents/test/RDS/FailoverAuroraCluster/Tests/step_defs/test_aurora_failover_cluster.py
        :return The cloud formation stack output parameters.
        """
        resources = self.pull_resources()
        parameters = {}
        for resource in resources:
            for out in resource.attribute_values['cf_output_parameters']:
                resource_type = ResourceManager.ResourceType.from_string(resource.type)
                template_file_name = self._get_cfn_template_file_name(resource.cf_template_name, resource_type)
                if parameters.get(template_file_name) is None:
                    parameters[template_file_name] = {}
                parameters[template_file_name][out['OutputKey']] = out['OutputValue']
        return parameters

    def pull_resources(self):
        """
        Pulls available resources for all cloud formation templates used by test.
        :return: The available resources.
        """
        resources = []
        for cfn_template_path in self.cfn_templates:
            resource_type = self.cfn_templates[cfn_template_path]['type']
            if self.cfn_resources.get(cfn_template_path) is None:
                cf_template_file_name = self._get_cfn_template_file_name(cfn_template_path, resource_type)
                pool_size = self._get_resource_pool_size(cf_template_file_name, resource_type)
                self.cfn_resources[cfn_template_path] = self.pull_resource_by_template(cfn_template_path,
                                                                                       pool_size,
                                                                                       resource_type,
                                                                                       constants.wait_time_out_secs)
            resources.append(self.cfn_resources[cfn_template_path])
        return resources

    def pull_resource_by_template(self, cfn_template_path: str, pool_size: int, resource_type: ResourceType,
                                  time_out_sec: int):
        """
        Pulls 'AVAILABLE' resources from Dynamo DB table by cloud formation template name,
        if resource is not available it waits.
        :param cfn_template_path: The cloud formation template path
        :param time_out_sec: The amount of seconds to wait for resource before time out
        :param pool_size The pool size for resource (limit of available copies of given cloud formation template)
        :param resource_type The type of the resource.
        :return: The available resources
        """
        # TODO (semiond): Implement logic to replace create/update
        # resource in case if input parameters does not match for given template:
        # https://issues.amazon.com/issues/Digito-1203
        # TODO: Implement logic to handle DEDICATED/ON_DEMAND resource creation/termination:
        # https://issues.amazon.com/issues/Digito-1204
        # TODO: Implement CF template diff detector to update stack if template changed:
        # https://issues.amazon.com/issues/Digito-1205
        logging.info('Pulling resources for [{}] template'.format(cfn_template_path))
        waited_time_sec = 0
        while waited_time_sec < time_out_sec:
            cfn_template_name = self._get_cfn_template_name_by_type(cfn_template_path, resource_type)
            resources = ResourceModel.query(cfn_template_name)
            for i in range(pool_size):
                resource = self._filter_resource_by_index(resources, i)
                if resource is None:
                    resource = self._create_resource(i, pool_size, cfn_template_path, resource_type)
                    if resource is not None:
                        return resource
                elif resource.status == ResourceModel.Status.AVAILABLE.name:
                    # In case if resource type is ASSUME_ROLE
                    if resource.type == ResourceManager.ResourceType.ASSUME_ROLE.name:
                        passed_assume_role = yaml_util.file_loads_yaml(cfn_template_path)
                        existing_assume_roles = self._get_s3_cfn_content(config.ssm_assume_role_cfn_s3_path)
                        merged_roles = self._merge_assume_roles(existing_assume_roles, passed_assume_role)
                        if not yaml_util.is_equal(merged_roles, existing_assume_roles):
                            resource = self._update_resource(i, cfn_template_path, merged_roles, resource)
                            if resource is not None:
                                return resource
                        else:
                            return resource
                    # In case if resource type is ON_DEMAND
                    elif resource.type == ResourceManager.ResourceType.ON_DEMAND.name:
                        passed_resource = yaml_util.file_loads_yaml(cfn_template_path)
                        existing_resource = self._get_s3_cfn_content(cfn_template_path)
                        if not yaml_util.is_equal(passed_resource, existing_resource):
                            resource = self._update_resource(i, cfn_template_path, passed_resource, resource)
                            if resource is not None:
                                return resource
                        else:
                            try:
                                resource.leased_times = resource.leased_times + 1
                                resource.status = ResourceModel.Status.LEASED.name
                                resource.leased_on = datetime.now()
                                resource.updated_on = datetime.now()
                                resource.save()
                                return resource
                            except PutError:
                                # In case if object already exist, do nothing
                                pass
                            except Exception as e:
                                logging.error(e)
                                raise e
            logging.info("No template [%s] resource available with pool size [%d], sleeping for [%d] seconds...",
                         cfn_template_path,
                         pool_size,
                         constants.sleep_time_secs)
            time.sleep(constants.sleep_time_secs)
            waited_time_sec = waited_time_sec + constants.sleep_time_secs

        err_message = "Resource retrieving operation timed out in [{}] seconds for [{}] template."\
            .format(time_out_sec, cfn_template_path)
        logging.error(err_message)
        raise Exception(err_message)

    def _filter_resource_by_index(self, resources, index):
        """
        Filters list of resources by given index.
        :param resources The list of given resources to filter
        :param index The index of resource
        """
        if resources is not None:
            for resource in resources:
                if resource.cf_stack_index == index:
                    return resource
        return None

    def release_resources(self):
        """
        Releases resources - updates records in Dynamo DB table with status 'AVAILABLE'.
        """
        logging.info("Releasing test resources.")
        for resource in self.cfn_resources.values():
            if resource.type != ResourceManager.ResourceType.ASSUME_ROLE.name:
                ResourceModel.update_resource_status(resource, ResourceModel.Status.AVAILABLE)

    def fix_stalled_resources(self):
        """
        Releases stalled resources - in case if test was cancelled or
        failed we want to release resources for next test iteration.
        """
        logging.info("Releasing all stalled resources.")
        for resource in ResourceModel().scan():
            # If resource was not released because of failure or cancellation
            if resource.status == ResourceModel.Status.LEASED.name:
                ResourceModel.update_resource_status(resource, ResourceModel.Status.AVAILABLE)

            # If resource was not fully created/updated because of failure or cancellation
            elif resource.status != ResourceModel.Status.AVAILABLE.name:
<<<<<<< HEAD
=======
                logging.info('Deleting resource for stack name [{}] in status [{}].'.format(resource.cf_stack_name,
                                                                                           resource.status))
>>>>>>> 414b2eab
                resource.delete()

    def destroy_all_resources(self):
        """
        Destroys all created resources by executed test.
        This should be performed during testing session completion step.
        To make this step quicker we are performing cloud formation stacks deletion in
        parallel using ThreadPoolExecutor.
        """
        # Deleting stacks
        resources = []
        for resource in ResourceModel.scan():
            resources.append(resource)
        resource_count = len(resources)
        logging.info("Destroying [%d] cloud formation stacks.", resource_count)
        with ThreadPoolExecutor(max_workers=10) as t_executor:
            for index in range(resource_count):
                resource = resources[index]
                t_executor.submit(ResourceManager._delete_cf_stack, resource, self.cfn_helper)

        # Deleting tables
        logging.info("Deleting DDB table [%s].", ResourceModel.Meta.table_name)
        ResourceModel.delete_table()

        # Deleting S3 bucket
        bucket_name = self.s3_helper.get_bucket_name()
        self.s3_helper.delete_bucket(bucket_name)

    @staticmethod
    def _delete_cf_stack(resource, cfn_helper):
        """
        Deleting Cloud Formation stack.
        :param resource: The stack resource record.
        """
        logging.info("Destroying [%s] stack.", resource.cf_stack_name)
        cfn_helper.delete_cf_stack(resource.cf_stack_name)

    def _get_resource_pool_size(self, cf_template_name, resource_type: ResourceType):
        """
        Using config.py finds pool size for given template
        (number of cloud formation stack copies to be created for given cloud formation template).
        :param cf_template_name The file path to cloud formation template
        :return The pool size
        """
        pool_size = 1 if resource_type == ResourceManager.ResourceType.ASSUME_ROLE \
            else config.pool_size.get(cf_template_name)
        if pool_size is None:
            default_pool_size = config.pool_size['default']
            logging.warning("Pool size for [%s] template not found, using default: %d",
                            cf_template_name, default_pool_size)
            return default_pool_size
        logging.info("Pool size for [%s] template: %d", cf_template_name, pool_size)
        return pool_size

    def _update_resource(self, index: int, cfn_template_path: str, cfn_content: dict, resource: ResourceModel):
        """
        Updates resource for given cloud formation template.
        :param index The cloud formation template resource index (should not exceed pool_size limit.)
        :param cfn_template_path The cloud formation template path
        :parma resource The resource to be updated
        :return The updated cloud formation resource
        """
        try:
            resource_type = ResourceManager.ResourceType.from_string(resource.type)
            cfn_template = self.cfn_templates.get(cfn_template_path)
            cfn_input_params = cfn_template['input_params']
            cfn_template_name = self._get_cfn_template_name_by_type(cfn_template_path, resource_type)
            cfn_stack_name = self._get_stack_name(cfn_template_name, index, resource_type)

            # Changing status to UPDATING to block other threads to use it.
            resource.status = ResourceModel.Status.UPDATING.name
            resource.save()

            # Updating cloud formation stack stack
            logging.info("Updating stack [%s:%s] input params: [%s]", resource_type.name, cfn_stack_name,
                         cfn_input_params)
            return self._update_resource_stack(resource, resource_type, cfn_content, cfn_template_name, cfn_stack_name,
                                               cfn_input_params)
        except PutError:
            return None
        except Exception as e:
            logging.error(e)
            raise e

    def _create_resource(self, index: int, pool_size: int, cfn_template_path: str, resource_type: ResourceType):
        """
        Creates resource for given cloud formation template.
        :param index The cloud formation template resource index (should not exceed pool_size limit.)
        :param pool_size The cloud formation pool size.
        :param cfn_template_path The cloud formation template path
        :parma resource_type The resource type
        :return The created cloud formation resources
        """
        cfn_content = yaml_util.file_loads_yaml(cfn_template_path)
        cfn_template = self.cfn_templates.get(cfn_template_path)
        cfn_input_params = cfn_template['input_params']
        cfn_template_name = self._get_cfn_template_name_by_type(cfn_template_path, resource_type)
        cfn_stack_name = self._get_stack_name(cfn_template_name, index, resource_type)
        try:
            resource = ResourceModel.create(
                cf_stack_index=index,
                cf_template_name=cfn_template_name,
                pool_size=pool_size,
                cf_stack_name=cfn_stack_name,
                type=resource_type.name,
                status=ResourceModel.Status.CREATING.name,
                leased_on=datetime.now(),
                created_on=datetime.now(),
                updated_on=datetime.now()
            )

            # Creating cloud formation stack stack
            logging.info("Creating stack [%s:%s] with input params [%s]", resource_type.name, cfn_stack_name,
                         cfn_input_params)
            return self._update_resource_stack(resource, resource_type, cfn_content, cfn_template_name, cfn_stack_name,
                                               cfn_input_params)
        except PutError:
            return None
        except Exception as e:
            logging.error(e)
            raise e

    def _update_resource_stack(self, resource: ResourceModel, resource_type: ResourceType, cfn_content: dict,
                               cfn_template_name: str, cfn_stack_name: str, cfn_input_params):
        """
        Updating resource stack and state based on given parameters.
        :param resource The resource record model from DDB
        :param resource_type The resource type
        :param cfn_content The content of cloud formation template
        :param cfn_template_name The cloud formation template name to be stored in DDB.
        :param cfn_stack_name The cloud formation stack name
        :param cfn_input_params The cloud formation input parameters
        """

        cfn_template_s3_url = self.s3_helper.upload_file(cfn_template_name, cfn_content)
        cf_output_params = self.cfn_helper.deploy_cf_stack(cfn_template_s3_url,
                                                           cfn_stack_name,
                                                           **cfn_input_params)
        resource.status = ResourceModel.Status.AVAILABLE.name if \
            resource_type == ResourceManager.ResourceType.ASSUME_ROLE else ResourceModel.Status.LEASED.name
        resource.cf_template_url = cfn_template_s3_url
        resource.leased_times = resource.leased_times + 1
        resource.cf_input_parameters = cfn_input_params
        resource.cf_output_parameters = cf_output_params
        resource.save()
        return resource

    def _get_cfn_template_name_by_type(self, cfn_template_path: str, resource_type: ResourceType):
        """
        Returns template name used in DDB based on resource type.
        For ASSUME_ROLE type we use static path defined 'config.ssm_assume_role_cfn_s3_path'.
        :param cfn_template_path The cloud formation template file path
        :param resource_type The resource type
        :return The template name used in DDB based on resource type.
        """
        return config.ssm_assume_role_cfn_s3_path if \
            resource_type == ResourceManager.ResourceType.ASSUME_ROLE else cfn_template_path

    def _get_s3_cfn_content(self, cfn_template_path: str):
        """
        Returns file content from S3.
        :param cfn_template_path The cloud formation template file path in S3
        :return The cloud formation file content from S3
        """
        bucket_name = self.s3_helper.get_bucket_name()
        existing_assume_roles_content = self.s3_helper.get_file_content(bucket_name, cfn_template_path)
        if existing_assume_roles_content is None:
            return yaml_util.loads_yaml('{"AWSTemplateFormatVersion": "2010-09-09",'
                                        '"Description": "Assume Roles for SSM automation execution.",'
                                        '"Outputs": {},'
                                        '"Resources": {}}')
        return yaml_util.loads_yaml(existing_assume_roles_content)

    def _merge_assume_roles(self, base_assume_role_cfn_json, add_assume_role_cfn_json):
        """
        Merging/replacing base (existing) assume role content with role which is not yet in existing content.
        :param base_assume_role_cfn_json The existing assume role content
        :param add_assume_role_cfn_json The role content to be merged to existing
        :return The merged cloud formation template content for assume roles.
        """
        cfn_base_copy = copy.deepcopy(base_assume_role_cfn_json)
        for key, val in add_assume_role_cfn_json['Outputs'].items():
            cfn_base_copy['Outputs'][key] = val
        for key, val in add_assume_role_cfn_json['Resources'].items():
            cfn_base_copy['Resources'][key] = val
        return cfn_base_copy

    def _get_stack_name(self, cfn_template_path: str, index: int, resource_type: ResourceType):
        """
        Returns name of the stack to be deployed. For ASSUME_ROLE resource type we take name from cfn template Outputs,
        for other cases cfn stack name will be equal to template file name.
        :param cfn_template_path The cloud formation template path
        :param index The stack index to be appended to stack name.
        :param resource_type The resource type (ON_DEMAND, ASSUME_ROLE or DEDICATED)
        :return The stack name.
        """
        return self._get_cfn_template_file_name(cfn_template_path, resource_type) + '-' + str(index)

    def _get_cfn_template_file_name(self, cfn_template_path: str, resource_type: ResourceType):
        """
        Returns tuple of cloud formation template file name and extension pair.
        :param cfn_template_path The cloud formation template path
        :return The cloud formation file name with no extension.
        """
        if resource_type != ResourceManager.ResourceType.ASSUME_ROLE and not os.path.isfile(cfn_template_path):
            raise FileNotFoundError('Cloud formation template with name [{}] does not exist.'.format(cfn_template_path))
        base_name = os.path.basename(cfn_template_path)
        (file_name, ext) = os.path.splitext(base_name)
        return file_name<|MERGE_RESOLUTION|>--- conflicted
+++ resolved
@@ -205,11 +205,8 @@
 
             # If resource was not fully created/updated because of failure or cancellation
             elif resource.status != ResourceModel.Status.AVAILABLE.name:
-<<<<<<< HEAD
-=======
                 logging.info('Deleting resource for stack name [{}] in status [{}].'.format(resource.cf_stack_name,
                                                                                            resource.status))
->>>>>>> 414b2eab
                 resource.delete()
 
     def destroy_all_resources(self):
