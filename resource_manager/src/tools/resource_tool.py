--- conflicted
+++ resolved
@@ -43,28 +43,19 @@
         self.account_id = boto3_session.client('sts').get_caller_identity().get('Account')
         self.region = boto3_session.region_name
 
-<<<<<<< HEAD
-    def list_resources(self, statuses: []):
-=======
     def list_resources(self, statuses: [], resource_age_mins: int):
->>>>>>> 646db384
         """
         Lists and prints existing template names with associated cfn stack names.
         :return:
         """
         existing_template_names = {}
         all_resources = self._get_all_resources()
-<<<<<<< HEAD
-        for resource in self._filter_resources_by_status(all_resources, statuses):
-
-=======
         filtered_resources = self._filter_resources_by_age(all_resources, resource_age_mins)
         filtered_resources = self._filter_resources_by_status(filtered_resources, statuses)
         if len(filtered_resources) < 1:
             logger.info(BgColors.WARNING + ' No resources found. Check your filter options.' + BgColors.ENDC)
 
         for resource in filtered_resources:
->>>>>>> 646db384
             cfn_file_name = self._get_cfn_template_file_name(resource.cf_template_name)
             if not existing_template_names.get(cfn_file_name):
                 existing_template_names[cfn_file_name] = []
@@ -75,11 +66,7 @@
         for key in existing_template_names:
             print(BgColors.OKBLUE + f'* {key} -> {",".join(existing_template_names[key])}' + BgColors.ENDC)
 
-<<<<<<< HEAD
-    def destroy_resources(self, statuses: [], cfn_template_names: [] = None):
-=======
     def destroy_resources(self, statuses: [], resource_age_mins: int, cfn_template_names: [] = None):
->>>>>>> 646db384
         """
         Destroys cloud formation stacks, deletes cfn template files from S3 and record from DDB based
         on list of given cfn template names.
@@ -89,9 +76,6 @@
         resources_to_delete = []
         stacks_to_delete = {}
         all_resources = self._get_all_resources()
-<<<<<<< HEAD
-        for resource in self._filter_resources_by_status(all_resources, statuses):
-=======
         filtered_resources = self._filter_resources_by_age(all_resources, resource_age_mins)
         filtered_resources = self._filter_resources_by_status(filtered_resources, statuses)
         if len(filtered_resources) < 1:
@@ -101,7 +85,6 @@
 
         logger.info(f' [{len(filtered_resources)}] resources selected to be destroyed.')
         for resource in filtered_resources:
->>>>>>> 646db384
             cfn_file_name = self._get_cfn_template_file_name(resource.cf_template_name)
             # In case if cfn template list is given collect only template name related resources
             if cfn_template_names:
@@ -181,8 +164,6 @@
                 all_resources.append(resource)
         return all_resources
 
-<<<<<<< HEAD
-=======
     def _filter_resources_by_age(self, resources: [], resource_age_minutes: int):
         """
         Filters resources by given resource age in minutes.
@@ -202,7 +183,6 @@
                 all_resources.append(resource)
         return all_resources
 
->>>>>>> 646db384
     def _is_dependent_template_listed(self, cfn_template_names: [], dependent_template_names: []) -> bool:
         """
         Returns true in case if dependent template is listed in command line.
@@ -310,13 +290,8 @@
     command = None
     resource_age_mins = None
     try:
-<<<<<<< HEAD
-        opts, args = getopt.getopt(argv, "ho:p:t:c:s:", ["help", "aws_profile=", "cfn_templates=",
-                                                         "command=", "status="])
-=======
         opts, args = getopt.getopt(argv, "ho:p:t:c:s:a:", ["help", "aws_profile=", "cfn_templates=",
                                                            "command=", "status=", "age="])
->>>>>>> 646db384
     except getopt.GetoptError as err:
         logger.error(err)
         sys.exit(2)
@@ -337,14 +312,9 @@
                   'templates. Example: -t RdsCfnTemplate,S3Template (no file path/extension).\n'
                   '-s, --status (optional): Comma separated list of resource statuses to perform operation against.'
                   ' Example: -s EXECUTE_FAILED,CREATE_FAILED,UPDATE_FAILED,AVAILABLE\n'
-<<<<<<< HEAD
-                  '-p, --aws_profile (optional, if not given \'default\' is used): AWS profile name'
-                  ' for boto3 session creation.')
-=======
                   '-a, --age (optional): Age in minutes of resource in latest resource status to perform operation '
                   'against.\n'
                   '-p, --aws_profile (optional): AWS profile name for boto3 session creation.')
->>>>>>> 646db384
             sys.exit(0)
         elif o in ["-p", "--aws_profile"]:
             aws_profile_name = a
@@ -357,11 +327,8 @@
                 statuses = []
                 for st in a.strip().split(','):
                     statuses.append(ResourceModel.Status.from_string(st))
-<<<<<<< HEAD
-=======
         elif o in ["-a", "--age"]:
             resource_age_mins = int(a)
->>>>>>> 646db384
 
     # Validate parameters
     if not command:
@@ -378,15 +345,6 @@
     if command == Command.DESTROY:
         templates_to_process = cfn_template_names.split(',')
         logger.info(f' Executing command [{command.name}] for template names {templates_to_process}')
-<<<<<<< HEAD
-        rt.destroy_resources(statuses, templates_to_process)
-    elif command == Command.DESTROY_ALL:
-        logger.info(f' Executing command [{command.name}]')
-        rt.destroy_resources(statuses)
-    elif command == Command.LIST:
-        logger.info(f' Executing command [{command.name}]')
-        rt.list_resources(statuses)
-=======
         rt.destroy_resources(statuses, resource_age_mins, templates_to_process)
     elif command == Command.DESTROY_ALL:
         logger.info(f' Executing command [{command.name}]')
@@ -394,7 +352,6 @@
     elif command == Command.LIST:
         logger.info(f' Executing command [{command.name}]')
         rt.list_resources(statuses, resource_age_mins)
->>>>>>> 646db384
 
 
 if __name__ == "__main__":
