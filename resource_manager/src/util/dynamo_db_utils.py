--- conflicted
+++ resolved
@@ -609,11 +609,7 @@
             attribute_name = attribute['AttributeName']
             if attribute_name in primary_keys:
                 attribute_type = attribute['AttributeType']
-<<<<<<< HEAD
-                random_value = _get_random_value(attribute_type, length=5)
-=======
                 random_value = _get_random_value(attribute_type)
->>>>>>> 47f7e51d
                 item[attribute_name] = {attribute_type: random_value}
         logging.info(f'{item}')
         items.append(item)
