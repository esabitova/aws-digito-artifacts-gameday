--- conflicted
+++ resolved
@@ -1,49 +1,44 @@
-import logging
-
-from boto3 import Session
-<<<<<<< HEAD
-from .boto3_client_factory import client
-=======
-from resource_manager.src.util.enums.lambda_invocation_type import \
-    LambdaInvocationType
-
->>>>>>> 0e7a8a8e
-log = logging.getLogger()
-
-
-def get_memory_size(lambda_arn: str, session: Session) -> int:
-    """
-    Calls AWS API to get the value of memory size parameter of given Lambda
-
-    :param lambda_arn: The ARN of Lambda Function
-    :param session: The boto3 session
-    :return: The memory size in megabytes
-    """
-    lambda_client = client('lambda', session)
-    lambda_definition = lambda_client.get_function(FunctionName=lambda_arn)
-    if not lambda_definition['ResponseMetadata']['HTTPStatusCode'] == 200:
-        log.error(lambda_definition)
-        raise ValueError('Failed to get memory size')
-
-    return lambda_definition['Configuration']['MemorySize']
-
-
-def trigger_lambda(lambda_arn: str, payload: dict,
-                   invocation_type: LambdaInvocationType, boto3_session: Session) -> dict:
-    """
-    Calls AWS API to get the value of memory size parameter of given Lambda
-
-    :param lambda_arn: The ARN of Lambda Function
-    :return: The metadata of response
-    """
-    lambda_client = boto3_session.client('lambda')
-    invoke_result = lambda_client.invoke(FunctionName=lambda_arn,
-                                         InvocationType=invocation_type.name,
-                                         Payload=bytes(payload, 'utf-8'))
-    status_code = int(invoke_result['ResponseMetadata']['HTTPStatusCode'])
-    if not status_code >= 200 and status_code <= 300:
-        log.error(invoke_result)
-        raise ValueError('Failed to invoke lambda')
-
-    payload = invoke_result['Payload'].read()
-    return payload
+import logging
+from boto3 import Session
+from resource_manager.src.util.enums.lambda_invocation_type import LambdaInvocationType
+from .boto3_client_factory import client
+log = logging.getLogger()
+
+
+def get_memory_size(lambda_arn: str, session: Session) -> int:
+    """
+    Calls AWS API to get the value of memory size parameter of given Lambda
+
+    :param lambda_arn: The ARN of Lambda Function
+    :param session The boto3 session
+    :return: The memory size in megabytes
+    """
+    lambda_client = client('lambda', session)
+    lambda_definition = lambda_client.get_function(FunctionName=lambda_arn)
+    if not lambda_definition['ResponseMetadata']['HTTPStatusCode'] == 200:
+        log.error(lambda_definition)
+        raise ValueError('Failed to get memory size')
+
+    return lambda_definition['Configuration']['MemorySize']
+
+
+def trigger_lambda(lambda_arn: str, payload: dict,
+                   invocation_type: LambdaInvocationType, session: Session) -> dict:
+    """
+    Calls AWS API to get the value of memory size parameter of given Lambda
+
+    :param lambda_arn: The ARN of Lambda Function
+    :param session The boto3 session
+    :return: The metadata of response
+    """
+    lambda_client = client('lambda', session)
+    invoke_result = lambda_client.invoke(FunctionName=lambda_arn,
+                                         InvocationType=invocation_type.name,
+                                         Payload=bytes(payload, 'utf-8'))
+    status_code = int(invoke_result['ResponseMetadata']['HTTPStatusCode'])
+    if not status_code >= 200 and status_code <= 300:
+        log.error(invoke_result)
+        raise ValueError('Failed to invoke lambda')
+
+    payload = invoke_result['Payload'].read()
+    return payload