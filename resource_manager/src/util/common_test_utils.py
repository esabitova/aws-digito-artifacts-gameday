import random
import uuid

import jsonpath_ng
from boto3 import Session
from sttable import parse_str_table

from resource_manager.src.util import param_utils as param_utils
from .boto3_client_factory import client


def extract_param_value(input_parameters, param_key, resource_pool, ssm_test_cache):
    """
    Extract value of CloudFormation output parameter
    :param input_parameters: the table with input parameters
    :param param_key: the column name in the table with input parameters
    :param resource_pool: Resource pool
    :param ssm_test_cache: cache
    :return: extracted value of CloudFormation output parameter
    """
    param_val_ref = parse_str_table(input_parameters).rows[0][param_key]
    cf_output = resource_pool.get_cfn_output_params()
    param_value = param_utils.parse_param_value(param_val_ref, {'cfn-output': cf_output, 'cache': ssm_test_cache})
    return param_value


def extract_all_from_input_parameters(cf_output, cache, input_parameters, alarms):
    """
    Function to parse given input parameters based. Parameters could be of 3 types:
    * cached - in case if given parameter value is pointing to cache (Example: {{cache:valueKeyA>valueKeyB}})
    * cloud formation output - in case if given parameter value is pointing to cloud
    formation output (Example: {{output:paramNameA}})
    * simple value - in case if given parameter value is simple value
    * alarms - installed alarms
    :param cf_output - The CFN outputs
    :param cache - The cache, used to get cached values by given keys.
    :param input_parameters - The SSM input parameters as described in scenario feature file.
<<<<<<< HEAD
=======
    :param alarms - installed alarms
>>>>>>> 60417729
    """
    input_params = parse_str_table(input_parameters).rows[0]
    parameters = {}
    for param, param_val_ref in input_params.items():
        value = param_utils.parse_param_value(param_val_ref, {'cache': cache,
                                                              'cfn-output': cf_output,
                                                              'alarm': alarms})
<<<<<<< HEAD

=======
>>>>>>> 60417729
        parameters[param] = value
    return parameters


def extract_and_cache_param_values(input_parameters, param_list, resource_manager, ssm_test_cache, step_key):
    """
    Extract values of CloudFormation output parameters provided in table and put them into SSM cache
    :param input_parameters: the table with input parameters
    :param param_list: Coma separated column names in the table with input parameters, for 2-level cache values
    :param resource_manager: AWS resource manager
    :param ssm_test_cache: cache
    :param step_key: 1-level cache key
    """
    param_list: list = param_list.strip().split(',')
    for param_name in param_list:
        cache_value: str = extract_param_value(input_parameters, param_name, resource_manager, ssm_test_cache)
        put_to_ssm_test_cache(ssm_test_cache, step_key, param_name, cache_value)


def put_to_ssm_test_cache(ssm_test_cache: dict, cache_key, cache_property, value):
    """
    Put the value to the cache with the key cache property which should be placed under other key - cache_key
    If cache_key is None, don't create a dictionary
    :param ssm_test_cache: cache
    :param cache_key: 1-level cache key
    :param cache_property: 2-level cache key
    :param value: 2-level cache value
    """
    if not cache_key:
        ssm_test_cache[cache_property] = value
    elif cache_key in ssm_test_cache:
        cache_by_key: dict = ssm_test_cache.get(cache_key)
        cache_by_key[cache_property] = value
    else:
        ssm_test_cache[cache_key] = {cache_property: value}


def generate_different_value_by_ranges(from_range: int, to_range: int, old_value: int) -> int:
    """
    Generate different string value by ranges
    :param from_range: from range
    :param to_range: to range inclusively
    :param old_value: new value will not be equal to old_value
    :return: generated new value
    """
    new_value = random.randint(from_range, to_range)
    while new_value == old_value:
        new_value = random.randint(from_range, to_range)
    return new_value


def generate_and_cache_different_value_by_property_name(resource_pool, ssm_test_cache, old_property, from_range,
                                                        to_range, cache_property, cache_key, input_parameters):
    """
    Extract value of property, generate different value that extracted by ranges and put result in cache
    with the key cache_property which should be placed under other key - cache_key
    :param resource_pool: Resource pool
    :param ssm_test_cache: cache
    :param old_property: CloudFormation output parameter to extract value
    :param from_range: from range
    :param to_range: to range inclusively
    :param cache_key: 1-level cache key
    :param cache_property: 2-level cache key
    :param input_parameters: the table with input parameters
    """
    old_value = extract_param_value(input_parameters, old_property, resource_pool, ssm_test_cache)
    cache_value = generate_different_value_by_ranges(int(from_range), int(to_range), int(old_value))
    put_to_ssm_test_cache(ssm_test_cache, cache_key, cache_property, cache_value)


def generate_different_value_from_list(input_list: str, old_value: str) -> str:
    """
    Generate different string value from list
    :param input_list: list of values
    :param old_value: new value will not be equal to old_value
    :return: generated new value
    """
    to_list = input_list.split(",")
    print(len(to_list))
    new_value = to_list[random.randint(0, len(to_list) - 1)]
    while new_value == old_value:
        new_value = to_list[random.randint(0, len(to_list) - 1)]
    return new_value


def generate_and_cache_different_list_value_by_property_name(resource_pool, ssm_test_cache, old_property, input_list,
                                                             cache_property, cache_key, input_parameters):
    """
    Extract value of property, generate different value that extracted by ranges and put result in cache
    with the key cache_property which should be placed under other key - cache_key
    :param resource_pool: Resource pool
    :param ssm_test_cache: cache
    :param old_property: CloudFormation output parameter to extract value
    :param input_list: comma-separated list to take from
    :param cache_key: 1-level cache key
    :param cache_property: 2-level cache key
    :param input_parameters: the table with input parameters
    """
    old_value = extract_param_value(input_parameters, old_property, resource_pool, ssm_test_cache)
    cache_value = generate_different_value_from_list(input_list, old_value)
    put_to_ssm_test_cache(ssm_test_cache, cache_key, cache_property, cache_value)


def assert_https_status_code_200(response: dict, error_message: str) -> None:
    if not response['ResponseMetadata']['HTTPStatusCode'] == 200:
        raise AssertionError(f'{error_message} Response is: {response}')


def assert_https_status_code_less_or_equal(code: int, response: dict, error_message: str) -> None:
    if not response['ResponseMetadata']['HTTPStatusCode'] <= code:
        raise AssertionError(f'{error_message} Response is: {response}')


def generate_random_string_with_prefix(prefix: str) -> str:
    """
    Concatenates the given prefix with a random string 8 symbols long
    :param prefix: The prefix
    """
    random_str = str(uuid.uuid1())[0:8]
    return f"{prefix}{random_str}"


def check_security_group_exists(session: Session, security_group_id: str):
    ec2_client = client('ec2', session)
    group_list = ec2_client.describe_security_groups(
        Filters=[
            {
                'Name': 'group-id',
                'Values': [security_group_id]
            },
        ]
    )
    if 'SecurityGroups' not in group_list or not group_list['SecurityGroups']:
        return False
    return True


def do_cache_by_method_of_service(cache_key, method_name, parameters, service_client, ssm_test_cache):
    """
    Cache response values by JSONPath from parameters
    :param cache_key: The cache key in ssm_test_cache
    :param method_name: The name of the AWS API method
    :param parameters: The parsed parameters with input arguments for boto3 method call and output JSONPaths
    :param service_client: The boto3 client of the service
    :return:
    """
    output_prefix = "Output-"
    input_prefix = "Input-"
    arguments = {}
    json_paths = {}
    for parameter, value in parameters.items():
        if isinstance(value, list):
            if len(value) > 1 and parameter.startswith(output_prefix):
                raise AssertionError(f'Only one JSONPath can be applied. '
                                     f'Parameter: {parameter}, value: {value}')
            # to support wrapping into the list in the
            # resource_manager.src.ssm_document.SsmDocument.parse_input_parameters
            if len(value) > 0:
                if parameter.startswith(output_prefix):
                    json_paths[parameter.replace(output_prefix, "")] = value[0]
                else:
                    arguments[parameter.replace(input_prefix, "")] = value
        else:
            if parameter.startswith(output_prefix):
                json_paths[parameter.replace(output_prefix, "")] = value
            else:
                arguments[parameter.replace(input_prefix, "")] = value
    response = getattr(service_client, method_name)(**arguments)
    for cache_property, json_path in json_paths.items():
        found = jsonpath_ng.parse(json_path).find(response)
        if found:
            # Always output as an array even len(found)==1 for the easiest processing
            target_value = [f.value for f in found]
            put_to_ssm_test_cache(ssm_test_cache, cache_key, cache_property, target_value)<|MERGE_RESOLUTION|>--- conflicted
+++ resolved
@@ -35,10 +35,7 @@
     :param cf_output - The CFN outputs
     :param cache - The cache, used to get cached values by given keys.
     :param input_parameters - The SSM input parameters as described in scenario feature file.
-<<<<<<< HEAD
-=======
     :param alarms - installed alarms
->>>>>>> 60417729
     """
     input_params = parse_str_table(input_parameters).rows[0]
     parameters = {}
@@ -46,10 +43,6 @@
         value = param_utils.parse_param_value(param_val_ref, {'cache': cache,
                                                               'cfn-output': cf_output,
                                                               'alarm': alarms})
-<<<<<<< HEAD
-
-=======
->>>>>>> 60417729
         parameters[param] = value
     return parameters
 
