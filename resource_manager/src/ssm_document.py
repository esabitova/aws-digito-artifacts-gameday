--- conflicted
+++ resolved
@@ -29,11 +29,7 @@
                 # DocumentVersion=version,
                 Parameters=input_params
             )['AutomationExecutionId']
-<<<<<<< HEAD
-            logging.info(f'SSM execution URL: {self._build_execution_url(execution_id)}')
-=======
             logging.info(f'SSM execution URL: {self._build_execution_url(execution_id, None, None)}')
->>>>>>> 414b2eab
             return execution_id
         else:
             error_msg = "SSM document with name [{}] does not exist.".format(document_name)
