--- conflicted
+++ resolved
@@ -59,30 +59,26 @@
     Value: !GetAtt SqsDeadLetterQueue.Arn
   NumberOfMessagesSentBandAlarm:
     Description: Alarm
-<<<<<<< HEAD
+    Value: !Ref  NumberOfMessagesSentBandAlarm
+  SentMessageSizeStandardQueueAlarm:
+    Description: Alarm
+    Value: !Ref  SQSSentMessageSizeStandardQueueAlarm
+  SentMessageSizeFifoQueueAlarm:
     Value: !Ref  SQSNumberOfMessagesSentBandAlarm
   NumberOfMessagesSentAlarm:
     Description: Alarm
     Value: !Ref  SQSNumberOfMessagesSentAlarm
   SentMessageSizeAlarm:
     Description: Alarm
+    Value: !Ref  SQSSentMessageSizeFifoQueueAlarm
+  DLQMessageAlarm:
     Value: !Ref  SQSSentMessageSizeAlarm
   DlqMessageAlarm:
-=======
-    Value: !Ref  NumberOfMessagesSentBandAlarm
-  SentMessageSizeStandardQueueAlarm:
-    Description: Alarm
-    Value: !Ref  SQSSentMessageSizeStandardQueueAlarm
-  SentMessageSizeFifoQueueAlarm:
-    Description: Alarm
-    Value: !Ref  SQSSentMessageSizeFifoQueueAlarm
-  DLQMessageAlarm:
->>>>>>> 3c56bade
     Description: Alarm
     Value: !Ref  SQSDlqMessageAlarm
-  DlqMessageAlarmForFifoMainQueue:
-    Description: Alarm
-    Value: !Ref  SqsDlqMessageAlarmForFifoMainQueue
+  DlqMessageFifoQueueAlarm:
+    Description: Alarm
+    Value: !Ref  SqsDlqMessageFifoQueueAlarm
   ApproximateAgeOfOldestMessageMaximumAlarm:
     Description: Alarm
     Value: !Ref SQSApproximateAgeOfOldestMessageMaximumAlarm
@@ -217,19 +213,13 @@
   SQSNumberOfMessagesSentBandAlarm:
     Type: "AWS::CloudWatch::Alarm"
     Properties:
-<<<<<<< HEAD
-      AlarmName: "SQSNumberOfMessagesSentBandAlarm"
-      ActionsEnabled: false
-      AlarmDescription: "sqs:alarm:health_alarm_number_of_messages_sent:2020-11-26"
-=======
       AlarmName: "SqsNumberOfMessagesSentBandAlarm"
       ActionsEnabled: false
       AlarmDescription: "sqs:alarm:health_alarm_number_of_messages_sent_band:2020-11-26"
->>>>>>> 3c56bade
       EvaluationPeriods: 1
       DatapointsToAlarm: 1
       ComparisonOperator: "LessThanLowerThreshold"
-      TreatMissingData: "breaching"
+      TreatMissingData: "ignore"
       Metrics:
         - Id: "m1"
           MetricStat:
@@ -240,7 +230,7 @@
                 - Name: "QueueName"
                   Value: !GetAtt SqsFifoQueueEnabledDlq.QueueName
             Period: 60
-            Stat: "Average"
+            Stat: "Sum"
           ReturnData: true
         - Id: "ad1"
           Expression:
@@ -309,10 +299,10 @@
       Threshold: 0
       ComparisonOperator: "GreaterThanThreshold"
       TreatMissingData: "missing"
-  SqsDlqMessageAlarmForFifoMainQueue:
-    Type: "AWS::CloudWatch::Alarm"
-    Properties:
-      AlarmName: "SqsDlqMessageAlarmForFifoMainQueue"
+  SqsDlqMessageFifoQueueAlarm:
+    Type: "AWS::CloudWatch::Alarm"
+    Properties:
+      AlarmName: "SqsDlqMessageFifoQueueAlarm"
       AlarmDescription: "sqs:alarm:health_alarm_dlq_message:2020-11-26"
       ActionsEnabled: false
       MetricName: "ApproximateNumberOfMessagesVisible"
