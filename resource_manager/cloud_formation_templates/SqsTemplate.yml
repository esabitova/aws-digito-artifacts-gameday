--- conflicted
+++ resolved
@@ -27,6 +27,12 @@
   SqsFifoQueueUrl:
     Description: Fifo queue URL
     Value: !Ref SqsFifoQueue
+  SqsDeadLetterQueueArn:
+    Description: Dead letter queue ARN
+    Value: !GetAtt SqsDeadLetterQueue.Arn
+  SqsDeadLetterQueueUrl:
+    Description: Dead letter queue URL
+    Value: !Ref SqsDeadLetterQueue
   SqsFifoQueueEnabledDlqArn:
     Description: ARN of Fifo queue with enabled DLQ
     Value: !GetAtt SqsFifoQueueEnabledDlq.Arn
@@ -36,37 +42,21 @@
   SqsFifoQueueEnabledDlqName:
     Description: Name of Fifo queue with enabled DLQ
     Value: !GetAtt SqsFifoQueueEnabledDlq.QueueName
-  SqsDlqForFifoQueueArn:
+  SqsDeadLetterQueueEnabledDlqArn:
     Description: Dead letter queue ARN
-    Value: !GetAtt SqsDlqForFifoQueue.Arn
-  SqsDlqForFifoQueueUrl:
+    Value: !GetAtt SqsDeadLetterQueueEnabledDlq.Arn
+  SqsDeadLetterQueueEnabledDlqUrl:
     Description: Dead letter queue URL
-    Value: !Ref SqsDlqForFifoQueue
+    Value: !Ref SqsDeadLetterQueueEnabledDlq
   SqsStandardQueueArn:
     Description: Standard queue ARN
     Value: !GetAtt SqsStandardQueue.Arn
   SqsStandardQueueUrl:
     Description: Standard queue URL
     Value: !Ref SqsStandardQueue
-<<<<<<< HEAD
-  SqsStandardQueueEnabledDlqArn:
-    Value: !GetAtt SqsStandardQueueEnabledDlq.Arn
-  SqsStandardQueueEnabledDlqUrl:
-    Value: !Ref SqsStandardQueueEnabledDlq
-  SqsDlqForStandardQueueArn:
-    Description: Dead letter queue ARN
-    Value: !GetAtt SqsDlqForStandardQueue.Arn
-  SqsDlqForStandardQueueUrl:
-    Description: Dead letter queue URL
-    Value: !Ref SqsDlqForStandardQueue
-=======
-  SqsDestinationStandardQueueUrl:
-    Description: Standard queue ARN
-    Value: !Ref SqsDestinationStandardQueue
->>>>>>> 45670020
   SNSTopicARN:
     Description: SNS Topic ARN
-    Value: !GetAtt SqsDlqForStandardQueue.Arn
+    Value: !GetAtt SqsDeadLetterQueue.Arn
   NumberOfMessagesSentAlarm:
     Description: Alarm
     Value: !Ref  SQSNumberOfMessagesSentAlarm
@@ -79,9 +69,12 @@
   SentMessageSizeFifoQueueAlarm:
     Description: Alarm
     Value: !Ref  SQSSentMessageSizeFifoQueueAlarm
-  DlqMessageFifoQueueAlarm:
-    Description: Alarm
-    Value: !Ref  SqsDlqMessageFifoQueueAlarm
+  DLQMessageAlarm:
+    Description: Alarm
+    Value: !Ref  SQSDlqMessageAlarm
+  DLQMessageAlarmForEnabledDlq:
+    Description: Alarm
+    Value: !Ref  SQSDlqMessageAlarmForEnabledDlq
   ApproximateAgeOfOldestMessageMaximumAlarm:
     Description: Alarm
     Value: !Ref SQSApproximateAgeOfOldestMessageMaximumAlarm
@@ -192,7 +185,8 @@
       FifoQueue: true
   SqsStandardQueue:
     Type: "AWS::SQS::Queue"
-<<<<<<< HEAD
+  SqsDestinationStandardQueue:
+    Type: "AWS::SQS::Queue"
   SqsStandardQueueEnabledDlq:
     Type: "AWS::SQS::Queue"
     Properties:
@@ -200,9 +194,6 @@
         deadLetterTargetArn: !GetAtt SqsDlqForStandardQueue.Arn
         maxReceiveCount: !Ref SqsQueueRedrivePolicyMaxReceiveCount
   SqsDlqForStandardQueue:
-=======
-  SqsDestinationStandardQueue:
->>>>>>> 45670020
     Type: "AWS::SQS::Queue"
   SNSTopic:
     Type: "AWS::SNS::Topic"
