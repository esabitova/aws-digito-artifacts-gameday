#
# Copyright 2020 Amazon.com, Inc. or its affiliates. All Rights Reserved.
#
# Permission is hereby granted, free of charge, to any person obtaining a copy of this
# software and associated documentation files (the "Software"), to deal in the Software
# without restriction, including without limitation the rights to use, copy, modify,
# merge, publish, distribute, sublicense, and/or sell copies of the Software, and to
# permit persons to whom the Software is furnished to do so.
#
# THE SOFTWARE IS PROVIDED "AS IS", WITHOUT WARRANTY OF ANY KIND, EXPRESS OR IMPLIED,
# INCLUDING BUT NOT LIMITED TO THE WARRANTIES OF MERCHANTABILITY, FITNESS FOR A
# PARTICULAR PURPOSE AND NONINFRINGEMENT. IN NO EVENT SHALL THE AUTHORS OR COPYRIGHT
# HOLDERS BE LIABLE FOR ANY CLAIM, DAMAGES OR OTHER LIABILITY, WHETHER IN AN ACTION
# OF CONTRACT, TORT OR OTHERWISE, ARISING FROM, OUT OF OR IN CONNECTION WITH THE
# SOFTWARE OR THE USE OR OTHER DEALINGS IN THE SOFTWARE.
#
---
AWSTemplateFormatVersion: 2010-09-09
Description: Test stack for SQS and related resources. Contains all alarms.
Outputs:
  SqsFifoQueueArn:
    Description: Fifo queue ARN
    Value: !GetAtt SqsFifoQueue.Arn
  SqsFifoQueueName:
    Description: Fifo queue name
    Value: !GetAtt SqsFifoQueue.QueueName
  SqsFifoQueueUrl:
    Description: Fifo queue URL
    Value: !Ref SqsFifoQueue
  SqsFifoQueueEnabledDlqArn:
    Description: ARN of Fifo queue with enabled DLQ
    Value: !GetAtt SqsFifoQueueEnabledDlq.Arn
  SqsFifoQueueEnabledDlqUrl:
    Description: Fifo queue URL
    Value: !Ref SqsFifoQueueEnabledDlq
  SqsFifoQueueEnabledDlqName:
    Description: Name of Fifo queue with enabled DLQ
    Value: !GetAtt SqsFifoQueueEnabledDlq.QueueName
  SqsStandardQueueArn:
    Description: Standard queue ARN
    Value: !GetAtt SqsStandardQueue.Arn
  SqsStandardQueueUrl:
    Description: Standard queue URL
    Value: !Ref SqsStandardQueue
<<<<<<< HEAD
  SNSTopicARN:
    Description: SNS Topic ARN
    Value: !GetAtt SqsStandardQueue.Arn
=======
  SqsDestinationStandardQueueUrl:
    Description: Standard queue ARN
    Value: !Ref SqsDestinationStandardQueue
>>>>>>> 22d46148
  NumberOfMessagesSentAlarm:
    Description: Alarm
    Value: !Ref  SQSNumberOfMessagesSentAlarm
  NumberOfMessagesSentBandAlarm:
    Description: Alarm
    Value: !Ref  SQSNumberOfMessagesSentBandAlarm
  SentMessageSizeStandardQueueAlarm:
    Description: Alarm
    Value: !Ref  SQSSentMessageSizeStandardQueueAlarm
  SqsDestinationStandardQueueUrl:
    Description: Standard queue ARN
    Value: !Ref SqsDestinationStandardQueue
  SentMessageSizeFifoQueueAlarm:
    Description: Alarm
    Value: !Ref  SQSSentMessageSizeFifoQueueAlarm
  DlqMessageFifoQueueAlarm:
    Description: Alarm
    Value: !Ref  SqsDlqMessageFifoQueueAlarm
  ApproximateAgeOfOldestMessageMaximumAlarm:
    Description: Alarm
    Value: !Ref SQSApproximateAgeOfOldestMessageMaximumAlarm
  ThresholdApproximateNumberOfMessagesNotVisibleStandardQueueAlarm:
    Description: Alarm
    Value: !Ref SQSThresholdApproximateNumberOfMessagesNotVisibleStandardQueueAlarm
  ThresholdApproximateNumberOfMessagesNotVisibleFifoAlarm:
    Description: Alarm
    Value: !Ref SQSThresholdApproximateNumberOfMessagesNotVisibleFifoAlarm
  ApproximateAgeOfOldestMessageDLQAlarm:
    Description: Alarm
    Value: !Ref SQSApproximateAgeOfOldestMessageDLQAlarm
  AlwaysOKAlarm:
    Description: Alarm
    Value: !Ref SQSAlwaysOKAlarm

Parameters:
  SqsQueueRedrivePolicyMaxReceiveCount:
    Type: String
    Default: 5
  SentMessageSizeMaximumMinus30Percents:
    Type: Number
    Description: 256Kb - 30%
    Default: 183500
  AverageDurationToProcessSentMessagePlus10Percents:
    Type: Number
    Description: AverageDurationToProcessSentMessage + 10%
    Default: 15
  AverageNumberOfMessagesSentThreshold:
    Type: Number
    Description: AverageNumberOfMessagesSent * 0.3
    Default: 0.25
  NumberOfMessagesSentThreshold:
    Type: Number
    Description: NumberOfMessagesSent * 0.3
    Default: 1
  ApproximateNumberOfMessagesNotVisibleThresholdStandardQueue:
    Type: Number
    Description: ApproximateNumberOfMessagesNotVisible < 120000 - 10%
    Default: 108000
  ApproximateNumberOfMessagesNotVisibleThresholdFifo:
    Type: Number
    Description: ApproximateNumberOfMessagesNotVisible < 20000 - 10%
    Default: 18000
  ApproximateAgeOfOldestMessageDLQThreshold:
    Type: Number
    Description: ApproximateAgeOfOldestMessage < MessageRetentionPeriodDLQ - 10%
    Default: 90

Resources:
  SqsFifoQueue:
    Type: "AWS::SQS::Queue"
    Properties:
      FifoQueue: true
  SqsFifoQueuePolicy:
    Type: "AWS::SQS::QueuePolicy"
    Properties:
      Queues:
        - !Ref SqsFifoQueue
      PolicyDocument:
        Version: '2012-10-17'
        Id: !GetAtt SqsFifoQueue.QueueName
        Statement:
          - Sid: Allow-Send-Recieve-Delete
            Effect: Allow
            Action:
              - SQS:SendMessage
              - SQS:ReceiveMessage
              - SQS:DeleteMessage
            Principal:
              Service:
                - ssm.amazonaws.com
              AWS: "*"
            Resource: !GetAtt SqsFifoQueue.Arn
            Condition:
              StringEquals:
                AWS:SourceAccount: !Ref "AWS::AccountId"
  SqsFifoQueueEnabledDlq:
    Type: "AWS::SQS::Queue"
    Properties:
      FifoQueue: true
      RedrivePolicy:
        deadLetterTargetArn: !GetAtt SqsDlqForFifoQueue.Arn
        maxReceiveCount: !Ref SqsQueueRedrivePolicyMaxReceiveCount
  SqsFifoQueueEnabledDlqPolicy:
    Type: "AWS::SQS::QueuePolicy"
    Properties:
      Queues:
        - !Ref SqsFifoQueueEnabledDlq
      PolicyDocument:
        Version: '2012-10-17'
        Id: !GetAtt SqsFifoQueueEnabledDlq.QueueName
        Statement:
          - Sid: Allow-Send-Recieve-Delete
            Effect: Allow
            Action:
              - SQS:SendMessage
              - SQS:ReceiveMessage
              - SQS:DeleteMessage
            Principal:
              Service:
                - ssm.amazonaws.com
              AWS: "*"
            Resource: !GetAtt SqsFifoQueueEnabledDlq.Arn
  SqsDlqForFifoQueue:
    Type: "AWS::SQS::Queue"
    Properties:
      FifoQueue: true
  SqsStandardQueue:
    Type: "AWS::SQS::Queue"
  SqsDestinationStandardQueue:
    Type: "AWS::SQS::Queue"
<<<<<<< HEAD
  SqsStandardQueueEnabledDlq:
    Type: "AWS::SQS::Queue"
    Properties:
      RedrivePolicy:
        deadLetterTargetArn: !GetAtt SqsDlqForStandardQueue.Arn
        maxReceiveCount: !Ref SqsQueueRedrivePolicyMaxReceiveCount
  SqsDlqForStandardQueue:
    Type: "AWS::SQS::Queue"
  SNSTopic:
    Type: "AWS::SNS::Topic"
=======
>>>>>>> 22d46148
  SQSNumberOfMessagesSentAlarm:
    Type: "AWS::CloudWatch::Alarm"
    Properties:
      AlarmName: "SqsNumberOfMessagesSentAlarm"
      AlarmDescription: "sqs:alarm:health_alarm_number_of_messages_sent:2020-11-26"
      ActionsEnabled: false
      MetricName: "NumberOfMessagesSent"
      Namespace: "AWS/SQS"
      Statistic: "Sum"
      Dimensions:
        - Name: "QueueName"
          Value: !GetAtt SqsStandardQueue.QueueName
      Period: 60
      EvaluationPeriods: 1
      DatapointsToAlarm: 1
      Threshold: !Ref NumberOfMessagesSentThreshold
      ComparisonOperator: "LessThanThreshold"
      TreatMissingData: "breaching"
  SQSNumberOfMessagesSentBandAlarm:
    Type: "AWS::CloudWatch::Alarm"
    Properties:
      AlarmName: "SqsNumberOfMessagesSentBandAlarm"
      ActionsEnabled: false
      AlarmDescription: "sqs:alarm:health_alarm_number_of_messages_sent:2020-11-26"
      EvaluationPeriods: 1
      DatapointsToAlarm: 1
      ComparisonOperator: "LessThanLowerThreshold"
      TreatMissingData: "breaching"
      Metrics:
        - Id: "m1"
          MetricStat:
            Metric:
              Namespace: "AWS/SQS"
              MetricName: "NumberOfMessagesSent"
              Dimensions:
                - Name: "QueueName"
                  Value: !GetAtt SqsFifoQueueEnabledDlq.QueueName
            Period: 60
            Stat: "Average"
          ReturnData: true
        - Id: "ad1"
          Expression:
            !Join [
                "",
              [
                  "ANOMALY_DETECTION_BAND(m1, ",
                  !Ref AverageNumberOfMessagesSentThreshold,
                  ")",
              ],
            ]
          Label: "NumberOfMessagesSent (expected)"
          ReturnData: true
      ThresholdMetricId: "ad1"
  SQSSentMessageSizeStandardQueueAlarm:
    Type: "AWS::CloudWatch::Alarm"
    Properties:
      AlarmName: "SqsSentMessageSizeStandardQueueAlarm"
      AlarmDescription: "sqs:alarm:health_alarm_sent_message_size:2020-11-26"
      ActionsEnabled: false
      MetricName: "SentMessageSize"
      Namespace: "AWS/SQS"
      Statistic: "Maximum"
      Dimensions:
        - Name: "QueueName"
          Value: !GetAtt SqsStandardQueue.QueueName
      Period: 60
      EvaluationPeriods: 1
      DatapointsToAlarm: 1
      Threshold: !Ref SentMessageSizeMaximumMinus30Percents
      ComparisonOperator: "GreaterThanThreshold"
      TreatMissingData: "notBreaching"
  SQSSentMessageSizeFifoQueueAlarm:
    Type: "AWS::CloudWatch::Alarm"
    Properties:
      AlarmName: "SqsSentMessageSizeFifoQueueAlarm"
      AlarmDescription: "sqs:alarm:health_alarm_sent_message_size:2020-11-26"
      ActionsEnabled: false
      MetricName: "SentMessageSize"
      Namespace: "AWS/SQS"
      Statistic: "Maximum"
      Dimensions:
        - Name: "QueueName"
          Value: !GetAtt SqsFifoQueue.QueueName
      Period: 60
      EvaluationPeriods: 1
      DatapointsToAlarm: 1
      Threshold: !Ref SentMessageSizeMaximumMinus30Percents
      ComparisonOperator: "GreaterThanThreshold"
      TreatMissingData: "notBreaching"
  SqsDlqMessageFifoQueueAlarm:
    Type: "AWS::CloudWatch::Alarm"
    Properties:
      AlarmName: "SqsDlqMessageFifoQueueAlarm"
      AlarmDescription: "sqs:alarm:health_alarm_dlq_message:2020-11-26"
      ActionsEnabled: false
      MetricName: "ApproximateNumberOfMessagesVisible"
      Namespace: "AWS/SQS"
      Statistic: "Sum"
      Dimensions:
        - Name: "QueueName"
          Value: !GetAtt SqsDlqForFifoQueue.QueueName
      Period: 60
      EvaluationPeriods: 1
      DatapointsToAlarm: 1
      Threshold: 0
      ComparisonOperator: "GreaterThanThreshold"
      TreatMissingData: "missing"
  SqsDlqMessageStandardQueueAlarm:
    Type: "AWS::CloudWatch::Alarm"
    Properties:
      AlarmName: "SqsDlqMessageStandardQueueAlarm"
      AlarmDescription: "sqs:alarm:health_alarm_dlq_message:2020-11-26"
      ActionsEnabled: false
      MetricName: "ApproximateNumberOfMessagesVisible"
      Namespace: "AWS/SQS"
      Statistic: "Sum"
      Dimensions:
        - Name: "QueueName"
          Value: !GetAtt SqsDlqForStandardQueue.QueueName
      Period: 60
      EvaluationPeriods: 1
      DatapointsToAlarm: 1
      Threshold: 0
      ComparisonOperator: "GreaterThanThreshold"
      TreatMissingData: "missing"
  SQSApproximateAgeOfOldestMessageMaximumAlarm:
    Type: "AWS::CloudWatch::Alarm"
    Properties:
      AlarmName: "SqsApproximateAgeOfOldestMessageMaximumAlarm"
      AlarmDescription: "sqs:alarm:health_alarm_approximate_age_of_oldest_message_maximum:2020-11-26"
      ActionsEnabled: false
      MetricName: "ApproximateAgeOfOldestMessage"
      Namespace: "AWS/SQS"
      Statistic: "Maximum"
      Dimensions:
        - Name: "QueueName"
          Value: !GetAtt SqsStandardQueue.QueueName
      Period: 60
      EvaluationPeriods: 1
      DatapointsToAlarm: 1
      Threshold: !Ref AverageDurationToProcessSentMessagePlus10Percents
      ComparisonOperator: "GreaterThanThreshold"
      TreatMissingData: "missing"
  SQSThresholdApproximateNumberOfMessagesNotVisibleStandardQueueAlarm:
    Type: "AWS::CloudWatch::Alarm"
    Properties:
      AlarmName: "SqsThresholdApproximateNumberOfMessagesNotVisibleStandardQueueAlarm"
      AlarmDescription: "sqs:alarm:health_alarm_threshold_approximate_number_of_messages_not_visible_standard_queue:2020-11-26"
      ActionsEnabled: false
      MetricName: "ApproximateNumberOfMessagesNotVisible"
      Namespace: "AWS/SQS"
      Statistic: "Maximum"
      Dimensions:
        - Name: "QueueName"
          Value: !GetAtt SqsStandardQueue.QueueName
      Period: 60
      EvaluationPeriods: 1
      DatapointsToAlarm: 1
      Threshold: !Ref ApproximateNumberOfMessagesNotVisibleThresholdStandardQueue
      ComparisonOperator: "GreaterThanThreshold"
      TreatMissingData: "missing"
  SQSThresholdApproximateNumberOfMessagesNotVisibleFifoAlarm:
    Type: "AWS::CloudWatch::Alarm"
    Properties:
      AlarmName: "SqsThresholdApproximateNumberOfMessagesNotVisibleFifoQueueAlarm"
      AlarmDescription: "sqs:alarm:health_alarm_threshold_approximate_number_of_messages_not_visible_fifo:2020-11-26"
      ActionsEnabled: false
      MetricName: "ApproximateNumberOfMessagesNotVisible"
      Namespace: "AWS/SQS"
      Statistic: "Maximum"
      Dimensions:
        - Name: "QueueName"
          Value: !GetAtt SqsFifoQueue.QueueName
      Period: 60
      EvaluationPeriods: 1
      DatapointsToAlarm: 1
      Threshold: !Ref ApproximateNumberOfMessagesNotVisibleThresholdFifo
      ComparisonOperator: "GreaterThanThreshold"
      TreatMissingData: "missing"
  SQSApproximateAgeOfOldestMessageDLQAlarm:
    Type: "AWS::CloudWatch::Alarm"
    Properties:
      AlarmName: "SqsApproximateAgeOfOldestMessageDlq"
      AlarmDescription: "sqs:alarm:recovery_alarm_approximate_age_of_oldest_message_dlq:2020-11-26"
      ActionsEnabled: false
      MetricName: "ApproximateAgeOfOldestMessage"
      Namespace: "AWS/SQS"
      Statistic: "Maximum"
      Dimensions:
        - Name: "QueueName"
          Value: !GetAtt SqsDlqForStandardQueue.QueueName
      Period: 60
      EvaluationPeriods: 1
      DatapointsToAlarm: 1
      Threshold: !Ref ApproximateAgeOfOldestMessageDLQThreshold
      ComparisonOperator: "GreaterThanThreshold"
      TreatMissingData: "missing"
  SQSAlwaysOKAlarm:
    Type: "AWS::CloudWatch::Alarm"
    Properties:
      AlarmName: "SqsSQSAlwaysOKAlarm"
      AlarmDescription: "sqs:alarm:always_ok:2021-03-24"
      ActionsEnabled: false
      ComparisonOperator: "GreaterThanOrEqualToThreshold"
      EvaluationPeriods: 1
      MetricName: "AlwaysOK"
      Namespace: "AWS/SQS"
      Period: 60
      Statistic: "Minimum"
      TreatMissingData: "notBreaching"
      Threshold: 100<|MERGE_RESOLUTION|>--- conflicted
+++ resolved
@@ -42,15 +42,6 @@
   SqsStandardQueueUrl:
     Description: Standard queue URL
     Value: !Ref SqsStandardQueue
-<<<<<<< HEAD
-  SNSTopicARN:
-    Description: SNS Topic ARN
-    Value: !GetAtt SqsStandardQueue.Arn
-=======
-  SqsDestinationStandardQueueUrl:
-    Description: Standard queue ARN
-    Value: !Ref SqsDestinationStandardQueue
->>>>>>> 22d46148
   NumberOfMessagesSentAlarm:
     Description: Alarm
     Value: !Ref  SQSNumberOfMessagesSentAlarm
@@ -181,7 +172,6 @@
     Type: "AWS::SQS::Queue"
   SqsDestinationStandardQueue:
     Type: "AWS::SQS::Queue"
-<<<<<<< HEAD
   SqsStandardQueueEnabledDlq:
     Type: "AWS::SQS::Queue"
     Properties:
@@ -190,10 +180,6 @@
         maxReceiveCount: !Ref SqsQueueRedrivePolicyMaxReceiveCount
   SqsDlqForStandardQueue:
     Type: "AWS::SQS::Queue"
-  SNSTopic:
-    Type: "AWS::SNS::Topic"
-=======
->>>>>>> 22d46148
   SQSNumberOfMessagesSentAlarm:
     Type: "AWS::CloudWatch::Alarm"
     Properties:
