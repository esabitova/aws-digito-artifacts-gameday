#
# Copyright 2020 Amazon.com, Inc. or its affiliates. All Rights Reserved.
#
# Permission is hereby granted, free of charge, to any person obtaining a copy of this
# software and associated documentation files (the "Software"), to deal in the Software
# without restriction, including without limitation the rights to use, copy, modify,
# merge, publish, distribute, sublicense, and/or sell copies of the Software, and to
# permit persons to whom the Software is furnished to do so.
#
# THE SOFTWARE IS PROVIDED "AS IS", WITHOUT WARRANTY OF ANY KIND, EXPRESS OR IMPLIED,
# INCLUDING BUT NOT LIMITED TO THE WARRANTIES OF MERCHANTABILITY, FITNESS FOR A
# PARTICULAR PURPOSE AND NONINFRINGEMENT. IN NO EVENT SHALL THE AUTHORS OR COPYRIGHT
# HOLDERS BE LIABLE FOR ANY CLAIM, DAMAGES OR OTHER LIABILITY, WHETHER IN AN ACTION
# OF CONTRACT, TORT OR OTHERWISE, ARISING FROM, OUT OF OR IN CONNECTION WITH THE
# SOFTWARE OR THE USE OR OTHER DEALINGS IN THE SOFTWARE.
#
---
AWSTemplateFormatVersion: 2010-09-09
Description: Test stack for SQS and related resources. Contains all alarms.
Outputs:
  SqsFifoQueueArn:
    Description: Fifo queue ARN
    Value: !GetAtt SqsFifoQueue.Arn
  SqsFifoQueueName:
    Description: Fifo queue name
    Value: !GetAtt SqsFifoQueue.QueueName
  SqsFifoQueueUrl:
    Description: Fifo queue URL
    Value: !Ref SqsFifoQueue
  SqsDeadLetterQueueArn:
    Description: Dead letter queue ARN
    Value: !GetAtt SqsDeadLetterQueue.Arn
  SqsDeadLetterQueueUrl:
    Description: Dead letter queue URL
    Value: !Ref SqsDeadLetterQueue
  SqsFifoQueueEnabledDlqArn:
    Description: ARN of Fifo queue with enabled DLQ
    Value: !GetAtt SqsFifoQueueEnabledDlq.Arn
  SqsFifoQueueEnabledDlqUrl:
    Description: Fifo queue URL
    Value: !Ref SqsFifoQueueEnabledDlq
  SqsFifoQueueEnabledDlqName:
    Description: Name of Fifo queue with enabled DLQ
    Value: !GetAtt SqsFifoQueueEnabledDlq.QueueName
  SqsDeadLetterQueueEnabledDlqArn:
    Description: Dead letter queue ARN
    Value: !GetAtt SqsDeadLetterQueueEnabledDlq.Arn
  SqsDeadLetterQueueEnabledDlqUrl:
    Description: Dead letter queue URL
    Value: !Ref SqsDeadLetterQueueEnabledDlq
  SqsStandardQueueArn:
    Description: Standard queue ARN
    Value: !GetAtt SqsStandardQueue.Arn
  SqsStandardQueueUrl:
    Description: Standard queue URL
    Value: !Ref SqsStandardQueue
  SNSTopicARN:
    Description: SNS Topic ARN
    Value: !GetAtt SqsDeadLetterQueue.Arn
  NumberOfMessagesSentBandAlarm:
    Description: Alarm
<<<<<<< HEAD
    Value: !Ref  SQSNumberOfMessagesSentBandAlarm
  NumberOfMessagesSentAlarm:
    Description: Alarm
    Value: !Ref  SQSNumberOfMessagesSentAlarm
  SentMessageSizeAlarm:
=======
    Value: !Ref  NumberOfMessagesSentBandAlarm
  SentMessageSizeStandardQueueAlarm:
>>>>>>> 9472a158
    Description: Alarm
    Value: !Ref  SQSSentMessageSizeStandardQueueAlarm
  SentMessageSizeFifoQueueAlarm:
    Description: Alarm
    Value: !Ref  SQSSentMessageSizeFifoQueueAlarm
  DLQMessageAlarm:
    Description: Alarm
    Value: !Ref  SQSDlqMessageAlarm
  DLQMessageAlarmForEnabledDlq:
    Description: Alarm
    Value: !Ref  SQSDlqMessageAlarmForEnabledDlq
  ApproximateAgeOfOldestMessageMaximumAlarm:
    Description: Alarm
    Value: !Ref SQSApproximateAgeOfOldestMessageMaximumAlarm
  ThresholdApproximateNumberOfMessagesNotVisibleStandardQueueAlarm:
    Description: Alarm
    Value: !Ref SQSThresholdApproximateNumberOfMessagesNotVisibleStandardQueueAlarm
  ThresholdApproximateNumberOfMessagesNotVisibleFifoAlarm:
    Description: Alarm
    Value: !Ref SQSThresholdApproximateNumberOfMessagesNotVisibleFifoAlarm
  ApproximateAgeOfOldestMessageDLQAlarm:
    Description: Alarm
    Value: !Ref SQSApproximateAgeOfOldestMessageDLQAlarm

Parameters:
  SqsFifoQueueRedrivePolicyMaxReceiveCount:
    Type: Number
    Default: 5
  SentMessageSizeMaximumMinus30Percents:
    Type: Number
    Description: 256Kb - 30%
    Default: 183500
  AverageDurationToProcessSentMessagePlus10Percents:
    Type: Number
    Description: AverageDurationToProcessSentMessage + 10%
    Default: 15
  AverageNumberOfMessagesSentThreshold:
    Type: Number
    Description: AverageNumberOfMessagesSent * 0.3
    Default: 0.25
  NumberOfMessagesSentThreshold:
    Type: Number
    Description: NumberOfMessagesSent * 0.3
    Default: 1
  ApproximateNumberOfMessagesNotVisibleThresholdStandardQueue:
    Type: Number
    Description: ApproximateNumberOfMessagesNotVisible < 120000 - 10%
    Default: 108000
  ApproximateNumberOfMessagesNotVisibleThresholdFifo:
    Type: Number
    Description: ApproximateNumberOfMessagesNotVisible < 20000 - 10%
    Default: 18000
  ApproximateAgeOfOldestMessageDLQThreshold:
    Type: Number
    Description: ApproximateAgeOfOldestMessage < MessageRetentionPeriodDLQ - 10%
    Default: 90

Resources:
  SqsFifoQueue:
    Type: "AWS::SQS::Queue"
    Properties:
      FifoQueue: true
  SqsFifoQueuePolicy:
    Type: "AWS::SQS::QueuePolicy"
    Properties:
      Queues:
        - !Ref SqsFifoQueue
      PolicyDocument:
        Version: '2012-10-17'
        Id: !GetAtt SqsFifoQueue.QueueName
        Statement:
          - Sid: Allow-Send-Recieve-Delete
            Effect: Allow
            Action:
              - SQS:SendMessage
              - SQS:ReceiveMessage
              - SQS:DeleteMessage
            Principal:
              Service:
                - ssm.amazonaws.com
              AWS: "*"
            Resource: !GetAtt SqsFifoQueue.Arn
            Condition:
              StringEquals:
                AWS:SourceAccount: !Ref "AWS::AccountId"
  SqsDeadLetterQueue:
    Type: "AWS::SQS::Queue"
    Properties:
      FifoQueue: true
  SqsFifoQueueEnabledDlq:
    Type: "AWS::SQS::Queue"
    Properties:
      FifoQueue: true
      RedrivePolicy:
        deadLetterTargetArn: !GetAtt SqsDeadLetterQueueEnabledDlq.Arn
        maxReceiveCount: !Ref SqsFifoQueueRedrivePolicyMaxReceiveCount
  SqsFifoQueueEnabledDlqPolicy:
    Type: "AWS::SQS::QueuePolicy"
    Properties:
      Queues:
        - !Ref SqsFifoQueueEnabledDlq
      PolicyDocument:
        Version: '2012-10-17'
        Id: !GetAtt SqsFifoQueueEnabledDlq.QueueName
        Statement:
          - Sid: Allow-Send-Recieve-Delete
            Effect: Allow
            Action:
              - SQS:SendMessage
              - SQS:ReceiveMessage
              - SQS:DeleteMessage
            Principal:
              Service:
                - ssm.amazonaws.com
              AWS: "*"
            Resource: !GetAtt SqsFifoQueueEnabledDlq.Arn
  SqsDeadLetterQueueEnabledDlq:
    Type: "AWS::SQS::Queue"
    Properties:
      FifoQueue: true
  SqsStandardQueue:
    Type: "AWS::SQS::Queue"
  SNSTopic:
    Type: "AWS::SNS::Topic"
  SQSNumberOfMessagesSentAlarm:
    Type: "AWS::CloudWatch::Alarm"
    Properties:
      AlarmName: "SQSNumberOfMessagesSentAlarm"
      AlarmDescription: "sqs:alarm:health_alarm_number_of_messages_sent:2020-11-26"
      ActionsEnabled: false
      MetricName: "NumberOfMessagesSent"
      Namespace: "AWS/SQS"
      Statistic: "Sum"
      Dimensions:
        - Name: "QueueName"
          Value: !GetAtt SqsStandardQueue.QueueName
      Period: 60
      EvaluationPeriods: 1
      DatapointsToAlarm: 1
      Threshold: !Ref NumberOfMessagesSentThreshold
      ComparisonOperator: "LessThanThreshold"
      TreatMissingData: "breaching"
  SQSNumberOfMessagesSentBandAlarm:
    Type: "AWS::CloudWatch::Alarm"
    Properties:
<<<<<<< HEAD
      AlarmName: "SQSNumberOfMessagesSentBandAlarm"
      ActionsEnabled: false
      AlarmDescription: "sqs:alarm:health_alarm_number_of_messages_sent:2020-11-26"
=======
      AlarmName: "SqsNumberOfMessagesSentBandAlarm"
      ActionsEnabled: false
      AlarmDescription: "sqs:alarm:health_alarm_number_of_messages_sent_band:2020-11-26"
>>>>>>> 9472a158
      EvaluationPeriods: 1
      DatapointsToAlarm: 1
      ComparisonOperator: "LessThanLowerThreshold"
      TreatMissingData: "breaching"
      Metrics:
        - Id: "m1"
          MetricStat:
            Metric:
              Namespace: "AWS/SQS"
              MetricName: "NumberOfMessagesSent"
              Dimensions:
                - Name: "QueueName"
                  Value: !GetAtt SqsFifoQueueEnabledDlq.QueueName
            Period: 60
            Stat: "Average"
          ReturnData: true
        - Id: "ad1"
          Expression:
            !Join [
                "",
              [
                  "ANOMALY_DETECTION_BAND(m1, ",
                  !Ref AverageNumberOfMessagesSentThreshold,
                  ")",
              ],
            ]
          Label: "NumberOfMessagesSent (expected)"
          ReturnData: true
      ThresholdMetricId: "ad1"
  SQSSentMessageSizeStandardQueueAlarm:
    Type: "AWS::CloudWatch::Alarm"
    Properties:
      AlarmName: "SqsSentMessageSizeStandardQueueAlarm"
      AlarmDescription: "sqs:alarm:health_alarm_sent_message_size:2020-11-26"
      ActionsEnabled: false
      MetricName: "SentMessageSize"
      Namespace: "AWS/SQS"
      Statistic: "Maximum"
      Dimensions:
        - Name: "QueueName"
          Value: !GetAtt SqsStandardQueue.QueueName
      Period: 60
      EvaluationPeriods: 1
      DatapointsToAlarm: 1
      Threshold: !Ref SentMessageSizeMaximumMinus30Percents
      ComparisonOperator: "GreaterThanThreshold"
      TreatMissingData: "notBreaching"
  SQSSentMessageSizeFifoQueueAlarm:
    Type: "AWS::CloudWatch::Alarm"
    Properties:
      AlarmName: "SqsSentMessageSizeFifoQueueAlarm"
      AlarmDescription: "sqs:alarm:health_alarm_sent_message_size:2020-11-26"
      ActionsEnabled: false
      MetricName: "SentMessageSize"
      Namespace: "AWS/SQS"
      Statistic: "Maximum"
      Dimensions:
        - Name: "QueueName"
          Value: !GetAtt SqsFifoQueue.QueueName
      Period: 60
      EvaluationPeriods: 1
      DatapointsToAlarm: 1
      Threshold: !Ref SentMessageSizeMaximumMinus30Percents
      ComparisonOperator: "GreaterThanThreshold"
      TreatMissingData: "notBreaching"
  SQSDlqMessageAlarm:
    Type: "AWS::CloudWatch::Alarm"
    Properties:
      AlarmName: "SqsDlqMessageAlarm"
      AlarmDescription: "sqs:alarm:health_alarm_dlq_message:2020-11-26"
      ActionsEnabled: false
      MetricName: "ApproximateNumberOfMessagesVisible"
      Namespace: "AWS/SQS"
      Statistic: "Sum"
      Dimensions:
        - Name: "QueueName"
          Value: !GetAtt SqsDeadLetterQueue.QueueName
      Period: 60
      EvaluationPeriods: 1
      DatapointsToAlarm: 1
      Threshold: 0
      ComparisonOperator: "GreaterThanThreshold"
      TreatMissingData: "missing"
  SQSDlqMessageAlarmForEnabledDlq:
    Type: "AWS::CloudWatch::Alarm"
    Properties:
      AlarmName: "SqsDlqMessageForEnabledDlqAlarm"
      AlarmDescription: "sqs:alarm:health_alarm_dlq_message:2020-11-26"
      ActionsEnabled: false
      MetricName: "ApproximateNumberOfMessagesVisible"
      Namespace: "AWS/SQS"
      Statistic: "Sum"
      Dimensions:
        - Name: "QueueName"
          Value: !GetAtt SqsDeadLetterQueueEnabledDlq.QueueName
      Period: 60
      EvaluationPeriods: 1
      DatapointsToAlarm: 1
      Threshold: 0
      ComparisonOperator: "GreaterThanThreshold"
      TreatMissingData: "missing"
  SQSApproximateAgeOfOldestMessageMaximumAlarm:
    Type: "AWS::CloudWatch::Alarm"
    Properties:
      AlarmName: "SqsApproximateAgeOfOldestMessageMaximumAlarm"
      AlarmDescription: "sqs:alarm:health_alarm_approximate_age_of_oldest_message_maximum:2020-11-26"
      ActionsEnabled: false
      MetricName: "ApproximateAgeOfOldestMessage"
      Namespace: "AWS/SQS"
      Statistic: "Maximum"
      Dimensions:
        - Name: "QueueName"
          Value: !GetAtt SqsStandardQueue.QueueName
      Period: 60
      EvaluationPeriods: 1
      DatapointsToAlarm: 1
      Threshold: !Ref AverageDurationToProcessSentMessagePlus10Percents
      ComparisonOperator: "GreaterThanThreshold"
      TreatMissingData: "missing"
  SQSThresholdApproximateNumberOfMessagesNotVisibleStandardQueueAlarm:
    Type: "AWS::CloudWatch::Alarm"
    Properties:
      AlarmName: "SqsThresholdApproximateNumberOfMessagesNotVisibleStandardQueueAlarm"
      AlarmDescription: "sqs:alarm:health_alarm_threshold_approximate_number_of_messages_not_visible_standard_queue:2020-11-26"
      ActionsEnabled: false
      MetricName: "ApproximateNumberOfMessagesNotVisible"
      Namespace: "AWS/SQS"
      Statistic: "Maximum"
      Dimensions:
        - Name: "QueueName"
          Value: !GetAtt SqsStandardQueue.QueueName
      Period: 60
      EvaluationPeriods: 1
      DatapointsToAlarm: 1
      Threshold: !Ref ApproximateNumberOfMessagesNotVisibleThresholdStandardQueue
      ComparisonOperator: "GreaterThanThreshold"
      TreatMissingData: "missing"
  SQSThresholdApproximateNumberOfMessagesNotVisibleFifoAlarm:
    Type: "AWS::CloudWatch::Alarm"
    Properties:
      AlarmName: "SqsThresholdApproximateNumberOfMessagesNotVisibleFifoQueueAlarm"
      AlarmDescription: "sqs:alarm:health_alarm_threshold_approximate_number_of_messages_not_visible_fifo:2020-11-26"
      ActionsEnabled: false
      MetricName: "ApproximateNumberOfMessagesNotVisible"
      Namespace: "AWS/SQS"
      Statistic: "Maximum"
      Dimensions:
        - Name: "QueueName"
          Value: !GetAtt SqsFifoQueue.QueueName
      Period: 60
      EvaluationPeriods: 1
      DatapointsToAlarm: 1
      Threshold: !Ref ApproximateNumberOfMessagesNotVisibleThresholdFifo
      ComparisonOperator: "GreaterThanThreshold"
      TreatMissingData: "missing"
  SQSApproximateAgeOfOldestMessageDLQAlarm:
    Type: "AWS::CloudWatch::Alarm"
    Properties:
      AlarmName: "SqsApproximateAgeOfOldestMessageDlq"
      AlarmDescription: "sqs:alarm:recovery_alarm_approximate_age_of_oldest_message_dlq:2020-11-26"
      ActionsEnabled: false
      MetricName: "ApproximateAgeOfOldestMessage"
      Namespace: "AWS/SQS"
      Statistic: "Maximum"
      Dimensions:
        - Name: "QueueName"
          Value: !GetAtt SqsDeadLetterQueue.QueueName
      Period: 60
      EvaluationPeriods: 1
      DatapointsToAlarm: 1
      Threshold: !Ref ApproximateAgeOfOldestMessageDLQThreshold
      ComparisonOperator: "GreaterThanThreshold"
      TreatMissingData: "missing"<|MERGE_RESOLUTION|>--- conflicted
+++ resolved
@@ -59,16 +59,8 @@
     Value: !GetAtt SqsDeadLetterQueue.Arn
   NumberOfMessagesSentBandAlarm:
     Description: Alarm
-<<<<<<< HEAD
-    Value: !Ref  SQSNumberOfMessagesSentBandAlarm
-  NumberOfMessagesSentAlarm:
-    Description: Alarm
-    Value: !Ref  SQSNumberOfMessagesSentAlarm
-  SentMessageSizeAlarm:
-=======
     Value: !Ref  NumberOfMessagesSentBandAlarm
   SentMessageSizeStandardQueueAlarm:
->>>>>>> 9472a158
     Description: Alarm
     Value: !Ref  SQSSentMessageSizeStandardQueueAlarm
   SentMessageSizeFifoQueueAlarm:
@@ -214,15 +206,8 @@
   SQSNumberOfMessagesSentBandAlarm:
     Type: "AWS::CloudWatch::Alarm"
     Properties:
-<<<<<<< HEAD
-      AlarmName: "SQSNumberOfMessagesSentBandAlarm"
       ActionsEnabled: false
       AlarmDescription: "sqs:alarm:health_alarm_number_of_messages_sent:2020-11-26"
-=======
-      AlarmName: "SqsNumberOfMessagesSentBandAlarm"
-      ActionsEnabled: false
-      AlarmDescription: "sqs:alarm:health_alarm_number_of_messages_sent_band:2020-11-26"
->>>>>>> 9472a158
       EvaluationPeriods: 1
       DatapointsToAlarm: 1
       ComparisonOperator: "LessThanLowerThreshold"
