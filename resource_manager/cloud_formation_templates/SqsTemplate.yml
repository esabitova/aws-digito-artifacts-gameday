--- conflicted
+++ resolved
@@ -67,10 +67,8 @@
     Description: Alarm
     Value: !Ref  SQSSentMessageSizeStandardQueueAlarm
   SentMessageSizeFifoQueueAlarm:
+    Description: Alarm
     Value: !Ref  SQSSentMessageSizeFifoQueueAlarm
-  NumberOfMessagesSentAlarm:
-    Description: Alarm
-    Value: !Ref  SQSNumberOfMessagesSentAlarm
   DlqMessageAlarm:
     Description: Alarm
     Value: !Ref  SQSDlqMessageAlarm
@@ -211,16 +209,13 @@
   SQSNumberOfMessagesSentBandAlarm:
     Type: "AWS::CloudWatch::Alarm"
     Properties:
+      AlarmName: "SqsNumberOfMessagesSentBandAlarm"
       ActionsEnabled: false
       AlarmDescription: "sqs:alarm:health_alarm_number_of_messages_sent:2020-11-26"
       EvaluationPeriods: 1
       DatapointsToAlarm: 1
       ComparisonOperator: "LessThanLowerThreshold"
-<<<<<<< HEAD
-      TreatMissingData: "ignore"
-=======
       TreatMissingData: "breaching"
->>>>>>> 70e4755a
       Metrics:
         - Id: "m1"
           MetricStat:
