--- conflicted
+++ resolved
@@ -57,15 +57,12 @@
   SNSTopicARN:
     Description: SNS Topic ARN
     Value: !GetAtt SqsDeadLetterQueue.Arn
-<<<<<<< HEAD
-=======
   NumberOfMessagesSentAlarm:
     Description: Alarm
     Value: !Ref  SQSNumberOfMessagesSentAlarm
   NumberOfMessagesSentBandAlarm:
     Description: Alarm
     Value: !Ref  SQSNumberOfMessagesSentBandAlarm
->>>>>>> 8ba59679
   SentMessageSizeStandardQueueAlarm:
     Description: Alarm
     Value: !Ref  SQSSentMessageSizeStandardQueueAlarm
@@ -196,11 +193,7 @@
   SQSNumberOfMessagesSentAlarm:
     Type: "AWS::CloudWatch::Alarm"
     Properties:
-<<<<<<< HEAD
-      AlarmName: "SQSNumberOfMessagesSentAlarm"
-=======
       AlarmName: "SqsNumberOfMessagesSentAlarm"
->>>>>>> 8ba59679
       AlarmDescription: "sqs:alarm:health_alarm_number_of_messages_sent:2020-11-26"
       ActionsEnabled: false
       MetricName: "NumberOfMessagesSent"
@@ -218,16 +211,13 @@
   SQSNumberOfMessagesSentBandAlarm:
     Type: "AWS::CloudWatch::Alarm"
     Properties:
-      ActionsEnabled: false
-      AlarmDescription: "sqs:alarm:health_alarm_number_of_messages_sent:2020-11-26"
+      AlarmName: "SqsNumberOfMessagesSentBandAlarm"
+      ActionsEnabled: false
+      AlarmDescription: "sqs:alarm:health_alarm_number_of_messages_sent_band:2020-11-26"
       EvaluationPeriods: 1
       DatapointsToAlarm: 1
       ComparisonOperator: "LessThanLowerThreshold"
-<<<<<<< HEAD
       TreatMissingData: "ignore"
-=======
-      TreatMissingData: "breaching"
->>>>>>> 8ba59679
       Metrics:
         - Id: "m1"
           MetricStat:
