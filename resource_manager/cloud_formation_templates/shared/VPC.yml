--- conflicted
+++ resolved
@@ -35,30 +35,27 @@
   PrivateSubnetWithoutInternetThree:
     Description: Private subnet w\o internet access
     Value: !Ref 'PrivateSubnetWithoutInternetThree'
-<<<<<<< HEAD
+  PrivateSubnetWithInternet01:
+    Description: Private subnet with internet access
+    Value: !Ref 'PrivateSubnetWithInternet01'
+  PrivateSubnetWithInternet01Cidr:
+    Description: Private subnet with internet access
+    Value: !FindInMap ['SubnetConfig', 'PrivateWithInternet01', 'CIDR']
+  PrivateSubnetWithInternet02:
+    Description: Private subnet with internet access
+    Value: !Ref 'PrivateSubnetWithInternet02'
+  PrivateSubnetWithInternet02Cidr:
+    Description: Private subnet with internet access
+    Value: !FindInMap ['SubnetConfig', 'PrivateWithInternet02', 'CIDR']
+  PrivateSubnetWithInternet03:
+    Description: Private subnet with internet access
+    Value: !Ref 'PrivateSubnetWithInternet03'
+  PrivateSubnetWithInternet03Cidr:
+    Description: Private subnet with internet access
+    Value: !FindInMap ['SubnetConfig', 'PrivateWithInternet03', 'CIDR']
   PrivateSubnetWithNATGateway:
     Description: Private subnet with outbound internet access through NAT Gateway
     Value: !Ref 'PrivateSubnetWithNATGateway'
-=======
-  PrivateSubnetWithInternet01:
-    Description: Private subnet with internet access
-    Value: !Ref 'PrivateSubnetWithInternet01'
-  PrivateSubnetWithInternet01Cidr:
-    Description: Private subnet with internet access
-    Value: !FindInMap ['SubnetConfig', 'PrivateWithInternet01', 'CIDR']
-  PrivateSubnetWithInternet02:
-    Description: Private subnet with internet access
-    Value: !Ref 'PrivateSubnetWithInternet02'
-  PrivateSubnetWithInternet02Cidr:
-    Description: Private subnet with internet access
-    Value: !FindInMap ['SubnetConfig', 'PrivateWithInternet02', 'CIDR']
-  PrivateSubnetWithInternet03:
-    Description: Private subnet with internet access
-    Value: !Ref 'PrivateSubnetWithInternet03'
-  PrivateSubnetWithInternet03Cidr:
-    Description: Private subnet with internet access
-    Value: !FindInMap ['SubnetConfig', 'PrivateWithInternet03', 'CIDR']
->>>>>>> 11962a0c
 Mappings:
   # Hard values for the subnet masks. These masks define
   # the range of internal IP addresses that can be assigned.
@@ -84,19 +81,14 @@
       CIDR: '10.0.3.0/24'
     PrivateNoInternet3:
       CIDR: '10.0.5.0/24'
-<<<<<<< HEAD
-    PrivateNoInternet4:
-      CIDR: '10.0.6.0/24'
-    PublicDestinationAll:
-      CIDR: '0.0.0.0/0'
-=======
     PrivateWithInternet01:
       CIDR: '10.0.4.0/24'
     PrivateWithInternet02:
       CIDR: '10.0.6.0/24'
     PrivateWithInternet03:
       CIDR: '10.0.7.0/24'
->>>>>>> 11962a0c
+    PublicDestinationAll:
+      CIDR: '0.0.0.0/0'
 Resources:
   # VPC in which containers will be networked.
   # It has two public subnets
@@ -161,26 +153,26 @@
           - 2
           - Fn::GetAZs: {Ref: 'AWS::Region'}
 
-<<<<<<< HEAD
   PrivateSubnetWithNATGateway:
     Type: AWS::EC2::Subnet
     Properties:
       VpcId: !Ref VPC
-      CidrBlock: !FindInMap ['SubnetConfig', 'PrivateNoInternet4', 'CIDR']
-=======
+      CidrBlock: !FindInMap ['SubnetConfig', 'PrivateWithInternet02', 'CIDR']
+      AvailabilityZone:
+        Fn::Select:
+          - 0
+          - Fn::GetAZs: {Ref: 'AWS::Region'}
+
   PrivateSubnetWithInternet01:
     Type: AWS::EC2::Subnet
     Properties:
       VpcId: !Ref VPC
       CidrBlock: !FindInMap ['SubnetConfig', 'PrivateWithInternet01', 'CIDR']
->>>>>>> 11962a0c
       AvailabilityZone:
         Fn::Select:
           - 0
           - Fn::GetAZs: {Ref: 'AWS::Region'}
 
-<<<<<<< HEAD
-=======
   PrivateSubnetWithInternet02:
     Type: AWS::EC2::Subnet
     Properties:
@@ -219,18 +211,12 @@
       RouteTableId: !Ref PrivateSubnetWithInternetRouteTable
       SubnetId: !Ref PrivateSubnetWithInternet03
 
-  NatGatewayEIP:
-    Type: 'AWS::EC2::EIP'
-    Properties:
-      Domain: vpc
-
   NatGatewayPrivateSubnetWithInternet:
     Type: 'AWS::EC2::NatGateway'
     Properties:
       AllocationId: !GetAtt NatGatewayEIP.AllocationId
       SubnetId: !Ref PublicSubnetOne
 
->>>>>>> 11962a0c
   # Setup networking resources for the public subnets. Containers
   # in the public subnets have public IP addresses and the routing table
   # sends network traffic via the internet gateway.
