--- conflicted
+++ resolved
@@ -27,13 +27,8 @@
   NetworkELBFullName:
     Description: The Network Elastic Load Balancer Key For Alarm Setup
     Value: !GetAtt NetworkELB.LoadBalancerFullName
-<<<<<<< HEAD
-  TargetGroupFullName:
-    Description: The Network Elastic Load Balancer Target Group full name
-=======
   TargetGroup:
     Description: TargetGroup name
->>>>>>> 7d74651d
     Value: !GetAtt NLBTargetGroup.TargetGroupFullName
 Parameters:
   VPC:
