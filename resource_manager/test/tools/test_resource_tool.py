import unittest
import pytest
import pytz
import resource_manager.src.tools.resource_tool as resource_tool
import resource_manager.src.util.boto3_client_factory as client_factory
from unittest.mock import patch, MagicMock
from botocore.exceptions import ClientError
from resource_manager.src.tools.resource_tool import ResourceTool
from resource_manager.src.resource_model import ResourceModel
from resource_manager.test.util.mock_sleep import MockSleep
from datetime import datetime, timedelta


@pytest.mark.unit_test
class TestResourceTool(unittest.TestCase):

    def setUp(self):
        self.mock_session = MagicMock()
        self.mock_session.configure_mock(region_name='test_region_name')
        self.session_patcher = patch('boto3.Session', MagicMock(return_value=self.mock_session))
        self.boto3_mock_session = self.session_patcher.start()
        self.mock_sts_service = MagicMock()
        self.mock_cfn_service = MagicMock()
        self.mock_s3_resource = MagicMock()
        self.mock_cfn_resource = MagicMock()
        self.clients_map = {
            'sts': self.mock_sts_service,
            'cloudformation': self.mock_cfn_service
        }
        self.resources_map = {
            's3': self.mock_s3_resource,
            'cloudformation': self.mock_cfn_resource
        }
        self.mock_session.client.side_effect = lambda service_name, config=None: self.clients_map.get(service_name)
        self.mock_session.resource.side_effect = lambda service_name, config=None: self.resources_map.get(service_name)
        self.mock_sts_service.get_caller_identity.return_value = dict(Account='mock_aws_account_id')
        self.mock_s3_bucket = MagicMock()
        self.mock_s3_resource.Bucket.return_value = self.mock_s3_bucket

        current_time = datetime.utcnow().replace(tzinfo=pytz.UTC)
        updated_on_current = datetime.strftime(current_time, '%Y-%m-%d %H:%M:%S.%f%z')
        updated_on_old = (current_time - timedelta(minutes=5))

        self.resource_a = MagicMock()
        self.resource_a.configure_mock(cf_template_name='path/to/template_a.yml',
                                       cf_stack_name='template_a_stack_a_1',
                                       status=ResourceModel.Status.AVAILABLE.name,
                                       updated_on=updated_on_current)
        self.resource_b = MagicMock()
        self.resource_b.configure_mock(cf_template_name='path/to/template_b.yml',
                                       cf_stack_name='template_a_stack_b_1',
                                       status=ResourceModel.Status.AVAILABLE.name,
                                       updated_on=updated_on_old)
        self.resource_c = MagicMock()
        self.resource_c.configure_mock(cf_template_name='path/to/template_b.yml',
                                       cf_stack_name='template_a_stack_b_2',
<<<<<<< HEAD
                                       status=ResourceModel.Status.AVAILABLE.name)
        self.resource_d = MagicMock()
        self.resource_d.configure_mock(cf_template_name='path/to/template_a.yml',
                                       cf_stack_name='template_a_stack_a_2',
                                       status=ResourceModel.Status.EXECUTE_FAILED.name)
=======
                                       status=ResourceModel.Status.AVAILABLE.name,
                                       updated_on=updated_on_current)
        self.resource_d = MagicMock()
        self.resource_d.configure_mock(cf_template_name='path/to/template_a.yml',
                                       cf_stack_name='template_a_stack_a_2',
                                       status=ResourceModel.Status.EXECUTE_FAILED.name,
                                       updated_on=updated_on_old)
>>>>>>> 646db384
        self.err_message = lambda stack_name: f'Stack with id {stack_name} does not exist'

    def tearDown(self):
        self.session_patcher.stop()
        # Clean client factory cache after each test.
        client_factory.clients = {}
        client_factory.resources = {}

    @patch('resource_manager.src.resource_model.ResourceModel.scan')
    def test_list_command_success(self, scan):
        scan.return_value = [self.resource_a, self.resource_b, self.resource_c]
        resource_tool.main(['-c', 'LIST'])
        scan.assert_called_once()

    @patch('resource_manager.src.resource_model.ResourceModel.scan')
<<<<<<< HEAD
=======
    def test_list_command_by_age_success(self, scan):
        scan.return_value = [self.resource_a, self.resource_b, self.resource_c]
        resource_tool.main(['-c', 'LIST', '-a', '4'])
        scan.assert_called_once()

    @patch('resource_manager.src.resource_model.ResourceModel.scan')
    def test_list_command_by_age_and_status_success(self, scan):
        scan.return_value = [self.resource_a, self.resource_b, self.resource_c]
        resource_tool.main(['-c', 'LIST', '-a', '4', '-s', 'AVAILABLE'])
        scan.assert_called_once()

    @patch('resource_manager.src.resource_model.ResourceModel.scan')
>>>>>>> 646db384
    def test_list_command_by_status_success(self, scan):
        scan.return_value = [self.resource_a, self.resource_b, self.resource_c]
        resource_tool.main(['-c', 'LIST', '-s', 'AVAILABLE'])
        scan.assert_called_once()

    @patch('resource_manager.src.resource_model.ResourceModel.scan')
    def test_destroy_command_no_templates_fail(self, scan):
        self.assertRaises(SystemExit, resource_tool.main, ['-c', 'DESTROY'])

    @patch('resource_manager.src.resource_model.ResourceModel.scan')
    def test_no_commands_given_fail(self, scan):
        self.assertRaises(SystemExit, resource_tool.main, [])

    @patch('resource_manager.src.resource_model.ResourceModel.scan')
    @patch('resource_manager.src.resource_model.ResourceModel.configure')
    def test_destroy_command_success(self, configure, scan):
        error_response = {'Error': {'Code': 'ValidationError', 'Message': self.err_message('template_a_stack_a_1')}}
        self.mock_cfn_service.describe_stacks.side_effect = ClientError(error_response, 'DescribeStacks')
        scan.return_value = [self.resource_a, self.resource_b, self.resource_c]

        resource_tool.main(['-c', 'DESTROY', '-t', 'template_a'])

        self.assertEqual(scan.call_count, 2)
        self.mock_s3_bucket.delete_objects.assert_called_once()
        self.assertEqual(self.resource_a.status, ResourceModel.Status.DELETED.name)
        self.assertEqual(self.resource_b.status, ResourceModel.Status.AVAILABLE.name)
        self.assertEqual(self.resource_c.status, ResourceModel.Status.AVAILABLE.name)

    @patch('resource_manager.src.resource_model.ResourceModel.scan')
    @patch('resource_manager.src.resource_model.ResourceModel.configure')
    def test_destroy_by_status_command_success(self, configure, scan):
        error_response = {'Error': {'Code': 'ValidationError', 'Message': self.err_message('template_a_stack_a_2')}}
        self.mock_cfn_service.describe_stacks.side_effect = ClientError(error_response, 'DescribeStacks')
        scan.return_value = [self.resource_a, self.resource_b, self.resource_c, self.resource_d]

        resource_tool.main(['-c', 'DESTROY', '-t', 'template_a', '-s', 'EXECUTE_FAILED'])

        self.assertEqual(scan.call_count, 2)
        self.mock_s3_bucket.delete_objects.assert_called_once()
        self.assertEqual(self.resource_a.status, ResourceModel.Status.AVAILABLE.name)
        self.assertEqual(self.resource_d.status, ResourceModel.Status.DELETED.name)
        self.assertEqual(self.resource_b.status, ResourceModel.Status.AVAILABLE.name)
        self.assertEqual(self.resource_c.status, ResourceModel.Status.AVAILABLE.name)

    @patch('resource_manager.src.resource_model.ResourceModel.scan')
    @patch('resource_manager.src.resource_model.ResourceModel.configure')
<<<<<<< HEAD
=======
    def test_destroy_by_age_command_success(self, configure, scan):
        error_response = {'Error': {'Code': 'ValidationError', 'Message': self.err_message('template_a_stack_b_1')}}
        self.mock_cfn_service.describe_stacks.side_effect = ClientError(error_response, 'DescribeStacks')
        scan.return_value = [self.resource_a, self.resource_b, self.resource_c, self.resource_d]

        resource_tool.main(['-c', 'DESTROY', '-t', 'template_b', '-a', '3'])

        self.assertEqual(scan.call_count, 2)
        self.mock_s3_bucket.delete_objects.assert_called_once()
        self.assertEqual(self.resource_a.status, ResourceModel.Status.AVAILABLE.name)
        self.assertEqual(self.resource_d.status, ResourceModel.Status.EXECUTE_FAILED.name)
        self.assertEqual(self.resource_b.status, ResourceModel.Status.DELETED.name)
        self.assertEqual(self.resource_c.status, ResourceModel.Status.AVAILABLE.name)

    @patch('resource_manager.src.resource_model.ResourceModel.scan')
    @patch('resource_manager.src.resource_model.ResourceModel.configure')
>>>>>>> 646db384
    def test_destroy_all_command_success(self, configure, scan):
        error_1 = {'Error': {'Code': 'ValidationError', 'Message': self.err_message('template_a_stack_a_1')}}
        error_2 = {'Error': {'Code': 'ValidationError', 'Message': self.err_message('template_a_stack_b_1')}}
        error_3 = {'Error': {'Code': 'ValidationError', 'Message': self.err_message('template_a_stack_b_2')}}

        self.mock_cfn_service.describe_stacks.side_effect = [ClientError(error_1, 'DescribeStacks'),
                                                             ClientError(error_2, 'DescribeStacks'),
                                                             ClientError(error_3, 'DescribeStacks')]

        self.mock_cfn_resource.Stack.side_effect = [self.resource_a, self.resource_b, self.resource_c]

        scan.return_value = [self.resource_a, self.resource_b, self.resource_c]

        resource_tool.main(['-c', 'DESTROY_ALL'])
        self.assertEqual(scan.call_count, 2)
        self.mock_s3_bucket.delete_objects.assert_called_once()
        self.assertEqual(self.mock_cfn_service.delete_stack.call_count, 3)
        self.assertEqual(self.resource_a.status, ResourceModel.Status.DELETED.name)
        self.assertEqual(self.resource_b.status, ResourceModel.Status.DELETED.name)
        self.assertEqual(self.resource_c.status, ResourceModel.Status.DELETED.name)

    @patch('resource_manager.src.resource_model.ResourceModel.scan')
    @patch('resource_manager.src.resource_model.ResourceModel.configure')
    def test_destroy_all_by_status_command_success(self, configure, scan):
        error_response = {'Error': {'Code': 'ValidationError', 'Message': self.err_message('template_a_stack_a_2')}}
        self.mock_cfn_service.describe_stacks.side_effect = ClientError(error_response, 'DescribeStacks')

        self.mock_cfn_resource.Stack.side_effect = [self.resource_a, self.resource_b, self.resource_c, self.resource_d]
        scan.return_value = [self.resource_a, self.resource_b, self.resource_c, self.resource_d]

        resource_tool.main(['-c', 'DESTROY_ALL', '-s', 'EXECUTE_FAILED'])
        self.assertEqual(scan.call_count, 2)
        self.mock_s3_bucket.delete_objects.assert_called_once()
        self.assertEqual(self.mock_cfn_service.delete_stack.call_count, 1)
        self.assertEqual(self.resource_a.status, ResourceModel.Status.AVAILABLE.name)
        self.assertEqual(self.resource_b.status, ResourceModel.Status.AVAILABLE.name)
        self.assertEqual(self.resource_c.status, ResourceModel.Status.AVAILABLE.name)
        self.assertEqual(self.resource_d.status, ResourceModel.Status.DELETED.name)

    @patch('resource_manager.src.resource_model.ResourceModel.scan')
    @patch('resource_manager.src.resource_model.ResourceModel.configure')
<<<<<<< HEAD
=======
    def test_destroy_all_by_age_command_success(self, configure, scan):
        error_response1 = {'Error': {'Code': 'ValidationError', 'Message': self.err_message('template_a_stack_b_1')}}
        error_response2 = {'Error': {'Code': 'ValidationError', 'Message': self.err_message('template_a_stack_a_2')}}
        self.mock_cfn_service.describe_stacks.side_effect = [ClientError(error_response1, 'DescribeStacks'),
                                                             ClientError(error_response2, 'DescribeStacks')]

        self.mock_cfn_resource.Stack.side_effect = [self.resource_a, self.resource_b, self.resource_c, self.resource_d]
        scan.return_value = [self.resource_a, self.resource_b, self.resource_c, self.resource_d]

        resource_tool.main(['-c', 'DESTROY_ALL', '-a', '3'])
        self.assertEqual(scan.call_count, 2)
        self.mock_s3_bucket.delete_objects.assert_called_once()
        self.assertEqual(self.mock_cfn_service.delete_stack.call_count, 2)
        self.assertEqual(self.resource_a.status, ResourceModel.Status.AVAILABLE.name)
        self.assertEqual(self.resource_b.status, ResourceModel.Status.DELETED.name)
        self.assertEqual(self.resource_c.status, ResourceModel.Status.AVAILABLE.name)
        self.assertEqual(self.resource_d.status, ResourceModel.Status.DELETED.name)

    @patch('resource_manager.src.resource_model.ResourceModel.scan')
    @patch('resource_manager.src.resource_model.ResourceModel.configure')
>>>>>>> 646db384
    def test_destroy_all_not_existing_templates_command_success(self, configure, scan):
        scan.return_value = [self.resource_a, self.resource_b, self.resource_c]

        resource_tool.main(['-c', 'DESTROY', '-t', 'not_existing_template'])
        scan.assert_called_once()
        self.mock_s3_bucket.delete_objects.assert_not_called()

        self.assertEqual(self.resource_a.status, ResourceModel.Status.AVAILABLE.name)
        self.assertEqual(self.resource_b.status, ResourceModel.Status.AVAILABLE.name)
        self.assertEqual(self.resource_c.status, ResourceModel.Status.AVAILABLE.name)

    @patch('resource_manager.src.resource_model.ResourceModel.scan')
    @patch('resource_manager.src.resource_model.ResourceModel.configure')
    @patch('time.sleep')
    def test_destroy_all_command_with_dependencies_fail(self, sleep_mock, configure, scan):
        sleep_mock.side_effect = MockSleep().sleep
        error_1 = {'Error': {'Code': 'ValidationError', 'Message': self.err_message('template_a_stack_a_1')}}
        error_2 = {'Error': {'Code': 'ValidationError', 'Message': self.err_message('template_b_stack_a_1')}}

        self.mock_cfn_service.describe_stacks.side_effect = [ClientError(error_1, 'DescribeStacks'),
                                                             ClientError(error_2, 'DescribeStacks')]
        self.mock_cfn_service.delete_stack.side_effect = [Exception('dummy_exception')]

        resource_a = MagicMock()
        resource_a.configure_mock(cf_template_name='path/to/template_a.yml',
                                  cf_stack_name='template_a_stack_a_1',
                                  status=ResourceModel.Status.AVAILABLE.name)
        resource_b = MagicMock()
        resource_b.configure_mock(cf_template_name='path/to/template_b.yml',
                                  cf_stack_name='template_b_stack_a_1',
                                  cfn_dependency_stacks='[template_a_stack_a_1]',
                                  status=ResourceModel.Status.AVAILABLE.name)

        scan.return_value = [resource_a, resource_b]

        self.assertRaises(Exception, resource_tool.main, ['-c', 'DESTROY_ALL'])
        self.mock_cfn_service.delete_stack.assert_called_once()
        self.assertEqual(resource_a.status, ResourceModel.Status.DELETE_FAILED.name)
        self.assertEqual(resource_b.status, ResourceModel.Status.DELETE_FAILED.name)
        self.assertTrue(scan.call_count >= 2)
        self.mock_s3_bucket.delete_objects.assert_not_called()

    @patch('resource_manager.src.resource_model.ResourceModel.scan')
    @patch('resource_manager.src.resource_model.ResourceModel.configure')
    @patch('time.sleep')
    def test_destroy_all_command_with_dependencies_success(self, sleep_mock, configure, scan):
        sleep_mock.side_effect = MockSleep().sleep
        error_1 = {'Error': {'Code': 'ValidationError', 'Message': self.err_message('template_a_stack_a_1')}}
        error_2 = {'Error': {'Code': 'ValidationError', 'Message': self.err_message('template_b_stack_a_1')}}

        self.mock_cfn_service.describe_stacks.side_effect = [ClientError(error_1, 'DescribeStacks'),
                                                             ClientError(error_2, 'DescribeStacks')]

        resource_a = MagicMock()
        resource_a.configure_mock(cf_template_name='path/to/template_a.yml',
                                  cf_stack_name='template_a_stack_a_1',
                                  status=ResourceModel.Status.AVAILABLE.name)
        resource_b = MagicMock()
        resource_b.configure_mock(cf_template_name='path/to/template_b.yml',
                                  cf_stack_name='template_b_stack_a_1',
                                  cfn_dependency_stacks='[template_a_stack_a_1]',
                                  status=ResourceModel.Status.AVAILABLE.name)

        scan.return_value = [resource_a, resource_b]

        resource_tool.main(['-c', 'DESTROY_ALL'])
        self.assertEqual(self.mock_cfn_service.delete_stack.call_count, 2)
        self.assertEqual(resource_a.status, ResourceModel.Status.DELETED.name)
        self.assertEqual(resource_b.status, ResourceModel.Status.DELETED.name)
        self.assertTrue(scan.call_count >= 2)
        self.mock_s3_bucket.delete_objects.assert_called_once()

    def test_find_resource_dependents_success(self):
        resource_to_delete = MagicMock()
        resource_to_delete.configure_mock(cf_template_name='ParentTemplateTest.yml',
                                          cf_stack_name='ParentStackTest')
        r1 = MagicMock()
        r1.configure_mock(cf_template_name='ChildTemplateTest1.yml',
                          cf_stack_name='ChildStackTest1',
                          cfn_dependency_stacks=['ParentStackTest'])
        r2 = MagicMock()
        r2.configure_mock(cf_template_name='ChildTemplateTest2.yml',
                          cf_stack_name='ChildStackTest2',
                          cfn_dependency_stacks=['ParentStackTest'])
        all_resources = [r1, r2]

        rt = ResourceTool(self.mock_session)
        dependents = rt._find_resource_dependents(resource_to_delete, all_resources)
        self.assertEqual(len(dependents), 2)<|MERGE_RESOLUTION|>--- conflicted
+++ resolved
@@ -54,13 +54,6 @@
         self.resource_c = MagicMock()
         self.resource_c.configure_mock(cf_template_name='path/to/template_b.yml',
                                        cf_stack_name='template_a_stack_b_2',
-<<<<<<< HEAD
-                                       status=ResourceModel.Status.AVAILABLE.name)
-        self.resource_d = MagicMock()
-        self.resource_d.configure_mock(cf_template_name='path/to/template_a.yml',
-                                       cf_stack_name='template_a_stack_a_2',
-                                       status=ResourceModel.Status.EXECUTE_FAILED.name)
-=======
                                        status=ResourceModel.Status.AVAILABLE.name,
                                        updated_on=updated_on_current)
         self.resource_d = MagicMock()
@@ -68,7 +61,6 @@
                                        cf_stack_name='template_a_stack_a_2',
                                        status=ResourceModel.Status.EXECUTE_FAILED.name,
                                        updated_on=updated_on_old)
->>>>>>> 646db384
         self.err_message = lambda stack_name: f'Stack with id {stack_name} does not exist'
 
     def tearDown(self):
@@ -84,8 +76,6 @@
         scan.assert_called_once()
 
     @patch('resource_manager.src.resource_model.ResourceModel.scan')
-<<<<<<< HEAD
-=======
     def test_list_command_by_age_success(self, scan):
         scan.return_value = [self.resource_a, self.resource_b, self.resource_c]
         resource_tool.main(['-c', 'LIST', '-a', '4'])
@@ -98,7 +88,6 @@
         scan.assert_called_once()
 
     @patch('resource_manager.src.resource_model.ResourceModel.scan')
->>>>>>> 646db384
     def test_list_command_by_status_success(self, scan):
         scan.return_value = [self.resource_a, self.resource_b, self.resource_c]
         resource_tool.main(['-c', 'LIST', '-s', 'AVAILABLE'])
@@ -145,8 +134,6 @@
 
     @patch('resource_manager.src.resource_model.ResourceModel.scan')
     @patch('resource_manager.src.resource_model.ResourceModel.configure')
-<<<<<<< HEAD
-=======
     def test_destroy_by_age_command_success(self, configure, scan):
         error_response = {'Error': {'Code': 'ValidationError', 'Message': self.err_message('template_a_stack_b_1')}}
         self.mock_cfn_service.describe_stacks.side_effect = ClientError(error_response, 'DescribeStacks')
@@ -163,7 +150,6 @@
 
     @patch('resource_manager.src.resource_model.ResourceModel.scan')
     @patch('resource_manager.src.resource_model.ResourceModel.configure')
->>>>>>> 646db384
     def test_destroy_all_command_success(self, configure, scan):
         error_1 = {'Error': {'Code': 'ValidationError', 'Message': self.err_message('template_a_stack_a_1')}}
         error_2 = {'Error': {'Code': 'ValidationError', 'Message': self.err_message('template_a_stack_b_1')}}
@@ -205,8 +191,6 @@
 
     @patch('resource_manager.src.resource_model.ResourceModel.scan')
     @patch('resource_manager.src.resource_model.ResourceModel.configure')
-<<<<<<< HEAD
-=======
     def test_destroy_all_by_age_command_success(self, configure, scan):
         error_response1 = {'Error': {'Code': 'ValidationError', 'Message': self.err_message('template_a_stack_b_1')}}
         error_response2 = {'Error': {'Code': 'ValidationError', 'Message': self.err_message('template_a_stack_a_2')}}
@@ -227,7 +211,6 @@
 
     @patch('resource_manager.src.resource_model.ResourceModel.scan')
     @patch('resource_manager.src.resource_model.ResourceModel.configure')
->>>>>>> 646db384
     def test_destroy_all_not_existing_templates_command_success(self, configure, scan):
         scan.return_value = [self.resource_a, self.resource_b, self.resource_c]
 
