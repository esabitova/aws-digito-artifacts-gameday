--- conflicted
+++ resolved
@@ -318,7 +318,6 @@
         actual_url = self.ssm_document.get_execution_url(execution_id)
         self.assertEqual(expected_url, actual_url)
 
-<<<<<<< HEAD
     def test_parse_input_parameters(self):
         cf_output = {'VPC': {'PublicSubnet2Cidr': '10.0.1.0/24', 'PublicSubnetOne': 'subnet-09681e26eaa5d7619',
                              'VPCId': 'vpc-0a57667ce26318a1e', 'PublicSubnetTwo': 'subnet-0833ad073dc1f378e',
@@ -339,9 +338,8 @@
                           'alarm_input': ['network-unhealthy-host-count-B2e6-0'],
                           'cache_input': ['id1']}
                          )
-=======
+
     def test_send_resume_signal(self):
         self.mock_ssm.send_automation_signal.return_value = {}
         self.ssm_document.send_resume_signal('dummy_execution', 'step1')
-        self.mock_ssm.send_automation_signal.assert_called_once()
->>>>>>> a7db778a
+        self.mock_ssm.send_automation_signal.assert_called_once()