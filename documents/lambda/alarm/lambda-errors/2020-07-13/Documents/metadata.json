{
  "displayName": "Errors",
  "description": "Reports when sustained errors occur",
  "alarmName": "Digito-Errors_2020-07-13",
  "alarmType": "Metric",
  "alarmContentPath": "AlarmTemplate.yml",
  "documentFormat": "YAML",
  "tag": "compute:alarm:lambda-errors:2020-07-13",
<<<<<<< HEAD
  "failureType": "SOFTWARE",
  "minorVersion": "001"
=======
  "description": "Reports when sustained errors occur",
  "minorVersion": "001",
  "relatedSOPs": [
    "lambda:sop:switch_lambda_version_in_alias:2020-10-26"
  ]
>>>>>>> 3ec7b6d6
}<|MERGE_RESOLUTION|>--- conflicted
+++ resolved
@@ -6,14 +6,9 @@
   "alarmContentPath": "AlarmTemplate.yml",
   "documentFormat": "YAML",
   "tag": "compute:alarm:lambda-errors:2020-07-13",
-<<<<<<< HEAD
   "failureType": "SOFTWARE",
-  "minorVersion": "001"
-=======
-  "description": "Reports when sustained errors occur",
   "minorVersion": "001",
   "relatedSOPs": [
     "lambda:sop:switch_lambda_version_in_alias:2020-10-26"
   ]
->>>>>>> 3ec7b6d6
 }