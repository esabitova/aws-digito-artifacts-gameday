# Id
lambda:test:throttling:2020-09-21

## Intent
Test Lambda behavior when hitting ReservedConcurrentExecutions value 

## Type
Software Outage Test

## Risk
Medium

## Requirements
* Existing Lambda Function
* There is a synthetic alarm setup for application

## Permission required for AutomationAssumeRole
* lambda:PutFunctionConcurrency
* lambda:GetFunctionConcurrency
* lambda:InvokeFunction
* cloudwatch:DescribeAlarms

## Supports Rollback
Yes. The script backups existing Reserved Concurrency value and restores it when the specified alarms fires.
Users can run the script with `IsRollback` and `PreviousExecutionId` to rollback changes from the previous run 

## Inputs
### `AutomationAssumeRole`
  * type: String
  * description: (Required) The ARN of the role that allows Automation to perform the actions on your behalf
### `SyntheticAlarmName`:
  * type: String
  * description: (Required) Alarm which should be green after test
### `LambdaARN`
  * type: String
  * description: (Required) The ARN of the Lambda function
### `NewReservedConcurrentExecutions`:
  * type: Integer
  * description: (Required) New reserved concurrent executions
  * default: 0
### `IsRollback`:
  * type: Boolean
  * description: (Optional) Run rollback step of the given previous execution (parameter `PreviousExecutionId`)
  * default: False
### `PreviousExecutionId`:
  * type: Integer
  * description: (Optional) The id of previous execution of the current script
  * default: 0

## Details of SSM Document steps:
1. `CheckIsRollback`
    * Type: aws:branch
    * Inputs:
        * `IsRollback`
    * Outputs: none
    * Explanation:
        * `IsRollback` it true, continue with `RollbackPreviousExecution` step
        * `IsRollback` it false, continue with `BackupReservedConcurrentExecutions` step
1. `RollbackPreviousExecution`
    * Type: aws:executeScript
    * Inputs:
        * `PreviousExecutionId`
    * Outputs: 
        * `RestoredReservedConcurrentExecutionsValue`: The restored value of Reserved Concurrency.
    * Explanation:
        * Get values from previous execution by `PreviousExecutionId`
          * `previousLambdaArn` = `BackupReservedConcurrentExecutions.LambdaARN` 
          * `previousConcurrentExecutionsValue` = `BackupReservedConcurrentExecutions.BackupReservedConcurrentExecutionsValue` 
        * Check if `previousLambdaArn` equals to `LambdaARN` if not raise an error
        * Set `BackupReservedConcurrentExecutions.BackupReservedConcurrentExecutionsValue` using  [put_function_concurrency](https://boto3.amazonaws.com/v1/documentation/api/latest/reference/services/lambda.html#Lambda.Client.put_function_concurrency). Parameters:
          * `FunctionName`='`LambdaARN`',
          * `ReservedConcurrentExecutions`=`previousConcurrentExecutionsValue`
        * Return `ReservedConcurrentExecutions` API JSON response
        * isEnd: true
1. `BackupReservedConcurrentExecutions`
    * Type: aws:executeAwsApi
    * Inputs:
        * `LambdaARN`
    * Outputs:
        * `BackupReservedConcurrentExecutionsValue`
        * `LambdaARN` - returns inputs
    * Explanation:
        * Get Function concurrency using [get_function_concurrency](https://boto3.amazonaws.com/v1/documentation/api/latest/reference/services/lambda.html#Lambda.Client.get_function_concurrency)
            * Parameters:
                * FunctionName='`LambdaARN`'
            * Return `.ReservedConcurrentExecutions`
1. `UpdateReservedConcurrentExecutions`
    * Type: aws:executeAwsApi
    * Inputs:
        * `LambdaARN`
    * Outputs: 
        * `ReservedConcurrentExecutionsNewValue`
    * Explanation:
        * Set `0` using  [put_function_concurrency](https://boto3.amazonaws.com/v1/documentation/api/latest/reference/services/lambda.html#Lambda.Client.put_function_concurrency). Parameters:
          * `FunctionName`='`LambdaARN`',
          * `ReservedConcurrentExecutions`=`0`
        * Return `ReservedConcurrentExecutions` API JSON response
    * OnFailure: step: RollbackToPreviousReservedConcurrentExecutions 
1. `AssertAlarmToBeRed`
    * Type: aws:waitForAwsResourceProperty
    * Inputs:
        * `SyntheticAlarmName`
    * Outputs: none
    * Explanation:
<<<<<<< HEAD
        * Wait for `SyntheticAlarmName` alarm to be `ALARM` for 600 seconds
=======
        * Wait for `SyntheticAlarmName` alarm to be `ALARM` for `600` seconds
>>>>>>> 31a7bb96
    * OnFailure: step: RollbackToPreviousReservedConcurrentExecutions 
1. `RollbackToPreviousReservedConcurrentExecutions`
    * Type: aws:executeAwsApi
    * Inputs:
        * `BackupReservedConcurrentExecutions.BackupReservedConcurrentExecutionsValue`
    * Outputs:
        * `ReservedConcurrentExecutionsRestoredValue`: The restored value of Reserved Concurrency.
    * Explanation:
        * Set `BackupReservedConcurrentExecutions.BackupReservedConcurrentExecutionsValue` using  [put_function_concurrency](https://boto3.amazonaws.com/v1/documentation/api/latest/reference/services/lambda.html#Lambda.Client.put_function_concurrency). Parameters:
          * FunctionName='`LambdaARN`',
          * ReservedConcurrentExecutions=`BackupReservedConcurrentExecutions.BackupReservedConcurrentExecutionsValue`
        * Return `ReservedConcurrentExecutions` API JSON response
1. `AssertAlarmToBeGreen`
    * Type: aws:waitForAwsResourceProperty
    * Inputs:
        * `SyntheticAlarmName`
    * Outputs: none
    * Explanation:
<<<<<<< HEAD
        * Wait for `SyntheticAlarmName` alarm to be `OK` for 600 seconds
=======
        * Wait for `SyntheticAlarmName` alarm to be `OK` for `600` seconds
>>>>>>> 31a7bb96
    * isEnd: true
## Outputs
* `BackupReservedConcurrentExecutions.BackupReservedConcurrentExecutionsValue`
* `BackupReservedConcurrentExecutions.LambdaARN`

if `IsRollback`:
* `RollbackPreviousExecution.RestoredReservedConcurrentExecutionsValue`

if not `IsRollback`:
* `UpdateReservedConcurrentExecutions.ReservedConcurrentExecutionsNewValue`
* `RollbackToPreviousReservedConcurrentExecutions.ReservedConcurrentExecutionsRestoredValue`<|MERGE_RESOLUTION|>--- conflicted
+++ resolved
@@ -102,11 +102,7 @@
         * `SyntheticAlarmName`
     * Outputs: none
     * Explanation:
-<<<<<<< HEAD
-        * Wait for `SyntheticAlarmName` alarm to be `ALARM` for 600 seconds
-=======
         * Wait for `SyntheticAlarmName` alarm to be `ALARM` for `600` seconds
->>>>>>> 31a7bb96
     * OnFailure: step: RollbackToPreviousReservedConcurrentExecutions 
 1. `RollbackToPreviousReservedConcurrentExecutions`
     * Type: aws:executeAwsApi
@@ -125,11 +121,7 @@
         * `SyntheticAlarmName`
     * Outputs: none
     * Explanation:
-<<<<<<< HEAD
-        * Wait for `SyntheticAlarmName` alarm to be `OK` for 600 seconds
-=======
         * Wait for `SyntheticAlarmName` alarm to be `OK` for `600` seconds
->>>>>>> 31a7bb96
     * isEnd: true
 ## Outputs
 * `BackupReservedConcurrentExecutions.BackupReservedConcurrentExecutionsValue`
