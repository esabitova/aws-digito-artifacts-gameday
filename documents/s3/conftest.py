import botocore
from boto3 import Session
from botocore.exceptions import ClientError
from pytest_bdd import (
    given,
    parsers, when
)

from resource_manager.src.util import s3_utils as s3_utils, iam_utils
from resource_manager.src.util.common_test_utils import extract_param_value, put_to_ssm_test_cache


@given(parsers.parse('clear the bucket'
                     '\n{input_parameters}'))
def clear_s3_bucket(resource_manager, ssm_test_cache, input_parameters):
    s3_bucket_name: str = extract_param_value(input_parameters, "BucketName", resource_manager, ssm_test_cache)
    s3_utils.clean_bucket(s3_bucket_name)


@given(parsers.parse('put "{object_key_to_put}" object "{times_to_put}" times with different content '
                     'into "{s3_bucket_name_property}" bucket'
                     '\n{input_parameters}'))
def put_objects(
        resource_manager, ssm_test_cache, object_key_to_put, times_to_put, s3_bucket_name_property, input_parameters
):
    s3_bucket_name: str = extract_param_value(
        input_parameters, s3_bucket_name_property, resource_manager, ssm_test_cache
    )
    for i in range(int(times_to_put)):
        content: str = f'Content of the file {object_key_to_put} written at {i} attempt'
        s3_utils.put_object(s3_bucket_name, object_key_to_put, bytes(content, encoding='utf-8'))


@when(parsers.parse('cache value of "{s3_property_name}" property of the "{object_key}" file '
                    'with the specific "{version_id_param_key}" version as "{cache_property}" '
                    'at "{s3_bucket_param_key}" bucket "{step_key}" SSM automation execution'
                    '\n{input_parameters}'))
@given(parsers.parse('cache value of "{s3_property_name}" property of the "{object_key}" file '
                     'with the specific "{version_id_param_key}" version as "{cache_property}" '
                     'at "{s3_bucket_param_key}" bucket "{step_key}" SSM automation execution'
                     '\n{input_parameters}'))
<<<<<<< HEAD
def cache_property_of_version(resource_manager, ssm_test_cache, s3_property_name, object_key, version_id_param_key,
                              cache_property, s3_bucket_param_key, step_key,
                              input_parameters):
    populate_cache_property_of_version(resource_manager, ssm_test_cache, s3_property_name, object_key,
                                       version_id_param_key,
                                       cache_property, s3_bucket_param_key, step_key,
                                       input_parameters)


@given(parsers.parse('cache current user ARN as "{cache_property}" '
                     '"{step_key}" SSM automation execution'))
def put_objects(resource_manager, ssm_test_cache, cache_property, step_key):
    user_arn = iam_utils.get_current_user_arn()
    put_to_ssm_test_cache(ssm_test_cache, step_key, cache_property, user_arn)


@given(parsers.parse('put "{number_of_files_to_put}" objects into the bucket'
                     '\n{input_parameters}'))
def put_objects(resource_manager, ssm_test_cache, number_of_files_to_put, input_parameters):
    s3_bucket_name = extract_param_value(input_parameters, "BucketName",
                                         resource_manager, ssm_test_cache)
    for i in range(int(number_of_files_to_put)):
        s3_utils.put_object(s3_bucket_name, f'{i}.txt', bytes(f'Content of the {i} file', encoding='utf-8'))


@given(parsers.parse('get the "{object_key}" object from bucket "{tries_number}" times with error'
                     '\n{input_parameters}'))
def get_object(resource_manager, ssm_test_cache, boto3_session: Session, object_key, tries_number, input_parameters):
    s3_bucket_name = extract_param_value(input_parameters, "BucketName",
                                         resource_manager, ssm_test_cache)
    for i in range(int(tries_number)):
        try:
            boto3_session.client("s3").get_object(Bucket=s3_bucket_name, Key=object_key)
        except Exception as e:
            print(f'Expected error occurred while calling '
                  f'get_object(Bucket={s3_bucket_name}, Key={object_key}): {e}')


def populate_cache_property_of_version(resource_manager, ssm_test_cache, s3_property_name, object_key,
                                       version_id_param_key,
                                       cache_property, s3_bucket_param_key, step_key,
                                       input_parameters):
    s3_bucket_name: str = extract_param_value(input_parameters, s3_bucket_param_key,
                                              resource_manager, ssm_test_cache)
    version_id: str = extract_param_value(input_parameters, version_id_param_key,
                                          resource_manager, ssm_test_cache)
=======
def cache_property_of_version(
        resource_manager, ssm_test_cache, s3_property_name, object_key, version_id_param_key,
        cache_property, s3_bucket_param_key, step_key, input_parameters
):
    populate_cache_property_of_version(
        resource_manager, ssm_test_cache, s3_property_name, object_key, version_id_param_key,
        cache_property, s3_bucket_param_key, step_key, input_parameters
    )


def populate_cache_property_of_version(
        resource_manager, ssm_test_cache, s3_property_name, object_key, version_id_param_key, cache_property,
        s3_bucket_param_key, step_key, input_parameters
):
    s3_bucket_name: str = extract_param_value(
        input_parameters, s3_bucket_param_key, resource_manager, ssm_test_cache
    )
    version_id: str = extract_param_value(
        input_parameters, version_id_param_key, resource_manager, ssm_test_cache
    )
>>>>>>> e03458e0
    s3_property_value: dict = s3_utils.get_object(s3_bucket_name, object_key, version_id)[s3_property_name]

    put_to_ssm_test_cache(ssm_test_cache, step_key, cache_property, s3_property_value)


@given(parsers.parse('cache current user ARN as "{cache_property}" "{step_key}" SSM automation execution'))
def put_objects(resource_manager, ssm_test_cache, cache_property, step_key):
    user_arn = iam_utils.get_current_user_arn()
    put_to_ssm_test_cache(ssm_test_cache, step_key, cache_property, user_arn)


@given(parsers.parse('put "{number_of_files_to_put}" objects into the bucket'
                     '\n{input_parameters}'))
def put_objects(resource_manager, ssm_test_cache, number_of_files_to_put, input_parameters):
    s3_bucket_name = extract_param_value(
        input_parameters, "BucketName", resource_manager, ssm_test_cache
    )
    for i in range(int(number_of_files_to_put)):
        s3_utils.put_object(s3_bucket_name, f'{i}.txt', bytes(f'Content of the {i} file', encoding='utf-8'))


cache_number_of_files_value_expression = 'cache value of number of files as "{cache_property}" ' \
                         'at the bucket "{step_key}" SSM automation execution' \
                         '\n{input_parameters}'


@given(parsers.parse(cache_number_of_files_value_expression))
@when(parsers.parse(cache_number_of_files_value_expression))
def cache_value_before_ssm(
        resource_manager, ssm_test_cache, cache_property, step_key, input_parameters
):
    populate_cache(
        resource_manager, ssm_test_cache, cache_property, step_key, "BucketName", input_parameters
    )


def populate_cache(
        resource_manager, ssm_test_cache, cache_property, step_key, s3_bucket_name_property, input_parameters
):
    s3_bucket_name = extract_param_value(
        input_parameters, s3_bucket_name_property, resource_manager, ssm_test_cache
    )
    number_of_files = s3_utils.get_number_of_files(s3_bucket_name)
    put_to_ssm_test_cache(ssm_test_cache, step_key, cache_property, number_of_files)<|MERGE_RESOLUTION|>--- conflicted
+++ resolved
@@ -39,14 +39,14 @@
                      'with the specific "{version_id_param_key}" version as "{cache_property}" '
                      'at "{s3_bucket_param_key}" bucket "{step_key}" SSM automation execution'
                      '\n{input_parameters}'))
-<<<<<<< HEAD
-def cache_property_of_version(resource_manager, ssm_test_cache, s3_property_name, object_key, version_id_param_key,
-                              cache_property, s3_bucket_param_key, step_key,
-                              input_parameters):
-    populate_cache_property_of_version(resource_manager, ssm_test_cache, s3_property_name, object_key,
-                                       version_id_param_key,
-                                       cache_property, s3_bucket_param_key, step_key,
-                                       input_parameters)
+def cache_property_of_version(
+        resource_manager, ssm_test_cache, s3_property_name, object_key, version_id_param_key,
+        cache_property, s3_bucket_param_key, step_key, input_parameters
+):
+    populate_cache_property_of_version(
+        resource_manager, ssm_test_cache, s3_property_name, object_key, version_id_param_key,
+        cache_property, s3_bucket_param_key, step_key, input_parameters
+    )
 
 
 @given(parsers.parse('cache current user ARN as "{cache_property}" '
@@ -65,36 +65,16 @@
         s3_utils.put_object(s3_bucket_name, f'{i}.txt', bytes(f'Content of the {i} file', encoding='utf-8'))
 
 
-@given(parsers.parse('get the "{object_key}" object from bucket "{tries_number}" times with error'
-                     '\n{input_parameters}'))
+@when(parsers.parse('get the "{object_key}" object from bucket "{tries_number}" times with error\n{input_parameters}'))
+@given(parsers.parse('get the "{object_key}" object from bucket "{tries_number}" times with error\n{input_parameters}'))
 def get_object(resource_manager, ssm_test_cache, boto3_session: Session, object_key, tries_number, input_parameters):
-    s3_bucket_name = extract_param_value(input_parameters, "BucketName",
-                                         resource_manager, ssm_test_cache)
+    s3_bucket_name = extract_param_value(input_parameters, "BucketName", resource_manager, ssm_test_cache)
     for i in range(int(tries_number)):
         try:
             boto3_session.client("s3").get_object(Bucket=s3_bucket_name, Key=object_key)
         except Exception as e:
             print(f'Expected error occurred while calling '
                   f'get_object(Bucket={s3_bucket_name}, Key={object_key}): {e}')
-
-
-def populate_cache_property_of_version(resource_manager, ssm_test_cache, s3_property_name, object_key,
-                                       version_id_param_key,
-                                       cache_property, s3_bucket_param_key, step_key,
-                                       input_parameters):
-    s3_bucket_name: str = extract_param_value(input_parameters, s3_bucket_param_key,
-                                              resource_manager, ssm_test_cache)
-    version_id: str = extract_param_value(input_parameters, version_id_param_key,
-                                          resource_manager, ssm_test_cache)
-=======
-def cache_property_of_version(
-        resource_manager, ssm_test_cache, s3_property_name, object_key, version_id_param_key,
-        cache_property, s3_bucket_param_key, step_key, input_parameters
-):
-    populate_cache_property_of_version(
-        resource_manager, ssm_test_cache, s3_property_name, object_key, version_id_param_key,
-        cache_property, s3_bucket_param_key, step_key, input_parameters
-    )
 
 
 def populate_cache_property_of_version(
@@ -107,7 +87,6 @@
     version_id: str = extract_param_value(
         input_parameters, version_id_param_key, resource_manager, ssm_test_cache
     )
->>>>>>> e03458e0
     s3_property_value: dict = s3_utils.get_object(s3_bucket_name, object_key, version_id)[s3_property_name]
 
     put_to_ssm_test_cache(ssm_test_cache, step_key, cache_property, s3_property_value)
