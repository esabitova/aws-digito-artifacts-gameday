# The Makefile to execute commands by convenient way

SHELL := /bin/bash

# Include the file with private configuration properties to avoid collisions between teammates. See private.env.sample as the example
include ../../../private.env
export $(shell sed 's/=.*//' ../../../private.env)

include ../../../common.mk

# Upload local SSM Documents to AWS SSM Documents service by specifying them in the manifest file
publish_ssm_docs:
	# Move to parent working directory
	cd ../../../ && \
	source venv/bin/activate && \
<<<<<<< HEAD
	export AWS_PROFILE=${AWS_PROFILE}; python3 publisher/src/publish_documents.py --region ${AWS_REGION} \
=======
	export AWS_PROFILE=${AWS_PROFILE}; export PYTHONPATH=`pwd`; python3 publisher/src/publish_documents.py --region ${AWS_REGION} \
>>>>>>> 3c56bade
		--file-name documents/s3/misc/s3-manifest --log-level INFO && \
	deactivate

# Execute Cucumber tests
test: linter_and_unit_test publish_ssm_docs
	# Move to parent directory
	cd ../../../ && \
	source venv/bin/activate && \
	export AWS_PROFILE=${AWS_PROFILE}; python3 -m pytest  --keep_test_resources --run_integration_tests -m s3 --aws_profile ${AWS_PROFILE} && \
	deactivate

# Execute only one specified Cucumber test
test_one: test_linter publish_ssm_docs
	# Move to parent directory
	cd ../../../ && \
	source venv/bin/activate && \
	export AWS_PROFILE=${AWS_PROFILE}; python3 -m pytest  --keep_test_resources --run_integration_tests \
		documents/s3/test/accidental_delete/2020-04-01/Tests/step_defs/test_accidental_delete_rollback_usual_case.py -m s3  --aws_profile ${AWS_PROFILE} && \
	deactivate<|MERGE_RESOLUTION|>--- conflicted
+++ resolved
@@ -13,11 +13,7 @@
 	# Move to parent working directory
 	cd ../../../ && \
 	source venv/bin/activate && \
-<<<<<<< HEAD
-	export AWS_PROFILE=${AWS_PROFILE}; python3 publisher/src/publish_documents.py --region ${AWS_REGION} \
-=======
 	export AWS_PROFILE=${AWS_PROFILE}; export PYTHONPATH=`pwd`; python3 publisher/src/publish_documents.py --region ${AWS_REGION} \
->>>>>>> 3c56bade
 		--file-name documents/s3/misc/s3-manifest --log-level INFO && \
 	deactivate
 
