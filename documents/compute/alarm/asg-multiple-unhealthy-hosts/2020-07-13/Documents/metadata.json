--- conflicted
+++ resolved
@@ -1,15 +1,11 @@
 {
   "displayName": "Concurrent unhealthy hosts",
-  "description": "Reports when Autoscale group has too many unhealthy hosts concurrently",
+  "description": "Alerts when Auto Scaling group has multiple unhealthy hosts concurrently",
   "alarmName": "Digito-ConcurrentUnhealthyHosts_2020-07-13",
   "alarmType": "Metric",
   "alarmContentPath": "AlarmTemplate.yml",
   "documentFormat": "YAML",
   "tag": "compute:alarm:asg-multiple-unhealthy-hosts:2020-07-13",
-<<<<<<< HEAD
   "failureType": "HARDWARE",
-=======
-  "description": "Alerts when Auto Scaling group has multiple unhealthy hosts concurrently",
->>>>>>> 3ec7b6d6
   "minorVersion": "001"
 }