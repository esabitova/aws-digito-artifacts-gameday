{
  "displayName": "Abnormal requests per target",
  "description": "Reports when target group request count is anomalous",
  "alarmName": "Digito-AbnormalRequestPerTarget_2020-07-13",
  "alarmType": "Metric",
  "alarmContentPath": "AlarmTemplate.yml",
  "documentFormat": "YAML",
  "tag": "compute:alarm:asg-req-count:2020-07-13",
<<<<<<< HEAD
  "failureType": "SOFTWARE",
  "minorVersion": "001"
=======
  "description": "Reports when target group request count is anomalous",
  "minorVersion": "001",
  "relatedSOPs": [
    "compute:sop:asg-scale_out:2020-07-01"
  ]
>>>>>>> 3ec7b6d6
}<|MERGE_RESOLUTION|>--- conflicted
+++ resolved
@@ -6,14 +6,9 @@
   "alarmContentPath": "AlarmTemplate.yml",
   "documentFormat": "YAML",
   "tag": "compute:alarm:asg-req-count:2020-07-13",
-<<<<<<< HEAD
   "failureType": "SOFTWARE",
-  "minorVersion": "001"
-=======
-  "description": "Reports when target group request count is anomalous",
   "minorVersion": "001",
   "relatedSOPs": [
     "compute:sop:asg-scale_out:2020-07-01"
   ]
->>>>>>> 3ec7b6d6
 }