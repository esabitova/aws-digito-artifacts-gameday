{
  "displayName": "High CPU utilization",
  "description": "Reports when autoscale group used CPU is high",
  "alarmName": "Digito-HighCpuUtilization_2020-07-13",
  "alarmType": "Metric",
  "alarmContentPath": "AlarmTemplate.yml",
  "documentFormat": "YAML",
  "tag": "compute:alarm:asg-cpu-util:2020-07-13",
<<<<<<< HEAD
  "failureType": "HARDWARE",
  "minorVersion": "001"
=======
  "description": "Reports when autoscale group used CPU is high",
  "minorVersion": "001",
  "relatedSOPs": [
    "compute:sop:asg-scale_out:2020-07-01"
  ]
>>>>>>> 3ec7b6d6
}<|MERGE_RESOLUTION|>--- conflicted
+++ resolved
@@ -6,14 +6,9 @@
   "alarmContentPath": "AlarmTemplate.yml",
   "documentFormat": "YAML",
   "tag": "compute:alarm:asg-cpu-util:2020-07-13",
-<<<<<<< HEAD
+  "minorVersion": "001",
   "failureType": "HARDWARE",
-  "minorVersion": "001"
-=======
-  "description": "Reports when autoscale group used CPU is high",
-  "minorVersion": "001",
   "relatedSOPs": [
     "compute:sop:asg-scale_out:2020-07-01"
   ]
->>>>>>> 3ec7b6d6
 }