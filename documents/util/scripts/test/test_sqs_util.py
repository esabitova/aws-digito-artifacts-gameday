import json
import unittest
import uuid
from unittest.mock import patch, MagicMock, call

import pytest
from botocore.exceptions import ClientError

<<<<<<< HEAD
from documents.util.scripts.src.sqs_util import add_deny_in_sqs_policy, revert_sqs_policy
from documents.util.scripts.src.sqs_util import send_message_of_size, update_sqs_redrive_policy
from documents.util.scripts.src.sqs_util import get_dead_letter_queue_url
=======
from documents.util.scripts.src.sqs_util import add_deny_in_sqs_policy, revert_sqs_policy, transfer_messages
from documents.util.scripts.src.sqs_util import send_message_of_size
>>>>>>> 45670020

SQS_STANDARD_QUEUE_URL = "https://sqs.us-east-2.amazonaws.com/123456789012/MyQueue"
SQS_STANDARD_DEST_QUEUE_URL = "https://sqs.us-east-2.amazonaws.com/123456789012/MyDestQueue"
SQS_FIFO_QUEUE_URL = "https://sqs.us-east-2.amazonaws.com/123456789012/MyQueue.fifo"

SUCCESSFUL_ID_1 = "28004ed8-264f-4070-9937-bceb040d4393"
SUCCESSFUL_RECEIPT_HANDLE_1 = "asads"
SUCCESSFUL_BODY_1 = "This is message 1.1"

SUCCESSFUL_ID_2 = "12344ed8-264f-4070-9937-bceb040d4890"
SUCCESSFUL_RECEIPT_HANDLE_2 = "asadasdasds"
SUCCESSFUL_BODY_2 = "This is message 1.2"

FAILED_TO_SEND_ID = "7b95db9e-e1a1-45fa-a3f7-69be3965e834"
FAILED_TO_SEND_BODY = "This is message 3"

FAILED_TO_DELETE_ID = "b0993f80-5629-49e9-be68-1c31fa15d14d"
FAILED_TO_DELETE_RECEIPT_HANDLE = "asdadsad"
FAILED_TO_DELETE_BODY = "This is message 2"

AWS_TRACE_HEADER = "1617093473357"

MESSAGE_DEDUPLICATION_ID = "2dc6c953-a523-4dee-9b76-14db5096c8cd"
MESSAGE_GROUP_ID = "70b31170-f246-46ba-b55c-d1f906887c5c"
message_attributes = {
    "test_attribute_name_1": {
        "StringValue": "test_attribute_value_1",
        "DataType": "String"
    }
}
RECEIVE_MESSAGE_RESPONSE_FROM_FIFO = {
    "Messages": [
        {
            "MessageId": SUCCESSFUL_ID_1,
            "ReceiptHandle": SUCCESSFUL_RECEIPT_HANDLE_1,
            "MD5OfBody": "17363d9618bbd089e643f59ff71cff86",
            "Body": SUCCESSFUL_BODY_1,
            "Attributes": {
                "SenderId": "AIDAWLAST5TNZEFJSIWHG",
                "ApproximateFirstReceiveTimestamp": "1617116187961",
                "ApproximateReceiveCount": "1",
                "SentTimestamp": "1617116181170",
                "MessageDeduplicationId": MESSAGE_DEDUPLICATION_ID,
                "MessageGroupId": MESSAGE_GROUP_ID,
                "AWSTraceHeader": AWS_TRACE_HEADER
            },
            "MD5OfMessageAttributes": "ba056227cfd9533dba1f72ad9816d233",
            "MessageAttributes": message_attributes
        },
        {
            "MessageId": SUCCESSFUL_ID_2,
            "ReceiptHandle": SUCCESSFUL_RECEIPT_HANDLE_2,
            "MD5OfBody": "17363d9618bbd089e643f59ff71cff86",
            "Body": SUCCESSFUL_BODY_2,
            "Attributes": {
                "SenderId": "AIDAWLAST5TNZEFJSIWHG",
                "ApproximateFirstReceiveTimestamp": "1617116187961",
                "ApproximateReceiveCount": "1",
                "SentTimestamp": "1617116181170",
                "MessageDeduplicationId": MESSAGE_DEDUPLICATION_ID,
                "MessageGroupId": MESSAGE_GROUP_ID,
                "AWSTraceHeader": AWS_TRACE_HEADER
            },
            "MD5OfMessageAttributes": "ba056227cfd9533dba1f72ad9816d233",
            "MessageAttributes": message_attributes
        },
        {
            "MessageId": FAILED_TO_DELETE_ID,
            "ReceiptHandle": FAILED_TO_DELETE_RECEIPT_HANDLE,
            "MD5OfBody": "6ea7555c95fea7ff1e840422be25d632",
            "Body": FAILED_TO_DELETE_BODY,
            "Attributes": {
                "SenderId": "AIDAWLAST5TNZEFJSIWHG",
                "ApproximateFirstReceiveTimestamp": "1617116188014",
                "ApproximateReceiveCount": "1",
                "SentTimestamp": "1617116181398",
                "MessageDeduplicationId": MESSAGE_DEDUPLICATION_ID,
                "MessageGroupId": MESSAGE_GROUP_ID,
                "AWSTraceHeader": AWS_TRACE_HEADER
            },
            "MD5OfMessageAttributes": "ba056227cfd9533dba1f72ad9816d233",
            "MessageAttributes": message_attributes
        },
        {
            "MessageId": FAILED_TO_SEND_ID,
            "ReceiptHandle": "asdasd",
            "MD5OfBody": "56b24f6d8b2e1555249bd38ae3668c2f",
            "Body": FAILED_TO_SEND_BODY,
            "Attributes": {
                "SenderId": "AIDAWLAST5TNZEFJSIWHG",
                "ApproximateFirstReceiveTimestamp": "1617116187963",
                "ApproximateReceiveCount": "1",
                "SentTimestamp": "1617116181640",
                "MessageDeduplicationId": MESSAGE_DEDUPLICATION_ID,
                "MessageGroupId": MESSAGE_GROUP_ID,
                "AWSTraceHeader": AWS_TRACE_HEADER
            },
            "MD5OfMessageAttributes": "ba056227cfd9533dba1f72ad9816d233",
            "MessageAttributes": message_attributes
        }
    ]}
RECEIVE_MESSAGE_RESPONSE_FROM_STANDARD = {
    "Messages": [
        {
            "MessageId": SUCCESSFUL_ID_1,
            "ReceiptHandle": SUCCESSFUL_RECEIPT_HANDLE_1,
            "MD5OfBody": "17363d9618bbd089e643f59ff71cff86",
            "Body": SUCCESSFUL_BODY_1,
            "Attributes": {
                "SenderId": "AIDAWLAST5TNZEFJSIWHG",
                "ApproximateFirstReceiveTimestamp": "1617116187961",
                "ApproximateReceiveCount": "1",
                "SentTimestamp": "1617116181170",
                "AWSTraceHeader": AWS_TRACE_HEADER
            },
            "MD5OfMessageAttributes": "ba056227cfd9533dba1f72ad9816d233",
            "MessageAttributes": message_attributes
        }, {
            "MessageId": SUCCESSFUL_ID_2,
            "ReceiptHandle": SUCCESSFUL_RECEIPT_HANDLE_2,
            "MD5OfBody": "17363d9618bbd089e643f59ff71cff86",
            "Body": SUCCESSFUL_BODY_2,
            "Attributes": {
                "SenderId": "AIDAWLAST5TNZEFJSIWHG",
                "ApproximateFirstReceiveTimestamp": "1617116187961",
                "ApproximateReceiveCount": "1",
                "SentTimestamp": "1617116181170",
                "AWSTraceHeader": AWS_TRACE_HEADER
            },
            "MD5OfMessageAttributes": "ba056227cfd9533dba1f72ad9816d233",
            "MessageAttributes": message_attributes
        },
        {
            "MessageId": FAILED_TO_DELETE_ID,
            "ReceiptHandle": FAILED_TO_DELETE_RECEIPT_HANDLE,
            "MD5OfBody": "6ea7555c95fea7ff1e840422be25d632",
            "Body": FAILED_TO_DELETE_BODY,
            "Attributes": {
                "SenderId": "AIDAWLAST5TNZEFJSIWHG",
                "ApproximateFirstReceiveTimestamp": "1617116188014",
                "ApproximateReceiveCount": "1",
                "SentTimestamp": "1617116181398",
                "AWSTraceHeader": AWS_TRACE_HEADER
            },
            "MD5OfMessageAttributes": "ba056227cfd9533dba1f72ad9816d233",
            "MessageAttributes": message_attributes
        },
        {
            "MessageId": FAILED_TO_SEND_ID,
            "ReceiptHandle": "asdasd",
            "MD5OfBody": "56b24f6d8b2e1555249bd38ae3668c2f",
            "Body": FAILED_TO_SEND_BODY,
            "Attributes": {
                "SenderId": "AIDAWLAST5TNZEFJSIWHG",
                "ApproximateFirstReceiveTimestamp": "1617116187963",
                "ApproximateReceiveCount": "1",
                "SentTimestamp": "1617116181640",
                "AWSTraceHeader": AWS_TRACE_HEADER
            },
            "MD5OfMessageAttributes": "ba056227cfd9533dba1f72ad9816d233",
            "MessageAttributes": message_attributes
        }
    ]}

MESSAGES_TO_SEND_FROM_FIFO_TO_FIFO = [
    {
        "Id": SUCCESSFUL_ID_1,
        "MessageBody": SUCCESSFUL_BODY_1,
        "MessageAttributes": message_attributes,
        "MessageDeduplicationId": MESSAGE_DEDUPLICATION_ID,
        "MessageGroupId": MESSAGE_GROUP_ID,
        'MessageSystemAttributes': {
            'AWSTraceHeader': {'StringValue': AWS_TRACE_HEADER, 'DataType': 'String'}
        }
    },
    {
        "Id": SUCCESSFUL_ID_2,
        "MessageBody": SUCCESSFUL_BODY_2,
        "MessageAttributes": message_attributes,
        "MessageDeduplicationId": MESSAGE_DEDUPLICATION_ID,
        "MessageGroupId": MESSAGE_GROUP_ID,
        'MessageSystemAttributes': {
            'AWSTraceHeader': {'StringValue': AWS_TRACE_HEADER, 'DataType': 'String'}
        }
    },
    {
        "Id": FAILED_TO_DELETE_ID,
        "MessageBody": FAILED_TO_DELETE_BODY,
        "MessageAttributes": message_attributes,
        "MessageDeduplicationId": MESSAGE_DEDUPLICATION_ID,
        "MessageGroupId": MESSAGE_GROUP_ID,
        'MessageSystemAttributes': {
            'AWSTraceHeader': {'StringValue': AWS_TRACE_HEADER, 'DataType': 'String'}
        }
    },
    {
        "Id": FAILED_TO_SEND_ID,
        "MessageBody": FAILED_TO_SEND_BODY,
        "MessageAttributes": message_attributes,
        "MessageDeduplicationId": MESSAGE_DEDUPLICATION_ID,
        "MessageGroupId": MESSAGE_GROUP_ID,
        'MessageSystemAttributes': {
            'AWSTraceHeader': {'StringValue': AWS_TRACE_HEADER, 'DataType': 'String'}
        }
    }
]
MESSAGES_TO_SEND_TO_STANDARD = [
    {
        "Id": SUCCESSFUL_ID_1,
        "MessageBody": SUCCESSFUL_BODY_1,
        "MessageAttributes": message_attributes,
        'MessageSystemAttributes': {
            'AWSTraceHeader': {'StringValue': AWS_TRACE_HEADER, 'DataType': 'String'}
        }
    }, {
        "Id": SUCCESSFUL_ID_2,
        "MessageBody": SUCCESSFUL_BODY_2,
        "MessageAttributes": message_attributes,
        'MessageSystemAttributes': {
            'AWSTraceHeader': {'StringValue': AWS_TRACE_HEADER, 'DataType': 'String'}
        }
    },
    {
        "Id": FAILED_TO_DELETE_ID,
        "MessageBody": FAILED_TO_DELETE_BODY,
        "MessageAttributes": message_attributes,
        'MessageSystemAttributes': {
            'AWSTraceHeader': {'StringValue': AWS_TRACE_HEADER, 'DataType': 'String'}
        }
    },
    {
        "Id": FAILED_TO_SEND_ID,
        "MessageBody": FAILED_TO_SEND_BODY,
        "MessageAttributes": message_attributes,
        'MessageSystemAttributes': {
            'AWSTraceHeader': {'StringValue': AWS_TRACE_HEADER, 'DataType': 'String'}
        }
    }
]

SEND_MESSAGE_BATCH_RESPONSE = {
    "Successful": [
        {
            "Id": SUCCESSFUL_ID_1,
            "MessageId": "d99dfb34-be9a-4f90-98d6-7a0d9173c7ec",
            "MD5OfMessageBody": "17363d9618bbd089e643f59ff71cff86",
            "MD5OfMessageAttributes": "ba056227cfd9533dba1f72ad9816d233"
        },
        {
            "Id": SUCCESSFUL_ID_2,
            "MessageId": "d99dfb34-be9a-4f90-98d6-7a0d9173c7ec",
            "MD5OfMessageBody": "17363d9618bbd089e643f59ff71cff86",
            "MD5OfMessageAttributes": "ba056227cfd9533dba1f72ad9816d233"
        },
        {
            "Id": FAILED_TO_DELETE_ID,
            "MessageId": "123dfb34-be9a-4f90-98d6-7a0d9173c7ec",
            "MD5OfMessageBody": "12363d9618bbd089e643f59ff71cff86",
            "MD5OfMessageAttributes": "12356227cfd9533dba1f72ad9816d233"
        },
    ],
    "Failed": [
        {
            "Id": FAILED_TO_SEND_ID,
            "SenderFault": True,
            "Code": "123456",
            "Message": "123456789"
        },
    ]
}

DELETE_MESSAGE_ENTRIES = [{"Id": SUCCESSFUL_ID_1, "ReceiptHandle": SUCCESSFUL_RECEIPT_HANDLE_1},
                          {"Id": SUCCESSFUL_ID_2, "ReceiptHandle": SUCCESSFUL_RECEIPT_HANDLE_2},
                          {'Id': FAILED_TO_DELETE_ID, 'ReceiptHandle': FAILED_TO_DELETE_RECEIPT_HANDLE}]

DELETE_MESSAGE_BATCH_RESPONSE = {"Successful": [{"Id": SUCCESSFUL_ID_1},
                                                {"Id": SUCCESSFUL_ID_2}],
                                 "Failed": [{"Id": FAILED_TO_DELETE_ID}]}

INVALID_ATTRIBUTE_NAME_ERROR = ClientError({'Error': {'Code': 'InvalidAttributeName'}}, "")


@pytest.mark.unit_test
class TestSqsUtil(unittest.TestCase):
    def setUp(self):
        self.patcher = patch('boto3.client')
        self.client = self.patcher.start()
        self.sqs_client_mock = MagicMock()
        self.side_effect_map = {
            'sqs': self.sqs_client_mock
        }
        self.client.side_effect = lambda service_name: self.side_effect_map.get(service_name)
        self.sqs_client_mock.send_message_batch.return_value = SEND_MESSAGE_BATCH_RESPONSE
        self.sqs_client_mock.delete_message_batch.return_value = DELETE_MESSAGE_BATCH_RESPONSE

        self.number_of_messages_to_transfer = 40
        self.messages_transfer_batch_size = 10
        self.queue_url = SQS_STANDARD_QUEUE_URL
        self.empty_policy = {"Policy": ""}
        self.resource = "arn:aws:sqs:us-east-2:444455556666:queue1"
        self.queue_name = "queue1"
        self.redrive_policy = {"deadLetterTargetArn": self.resource, "maxReceiveCount": 5}
        self.action_to_deny = "sqs:DeleteMessage"

    def tearDown(self):
        self.patcher.stop()

    def test_add_deny_in_sqs_policy_empty_events(self):
        events = {}
        self.assertRaises(KeyError, add_deny_in_sqs_policy, events, None)

    def test_revert_sqs_policy_empty_events(self):
        events = {}
        self.assertRaises(KeyError, revert_sqs_policy, events, None)
        self.sqs_client_mock.set_queue_attributes.assert_not_called()

    def test_add_deny_in_sqs_policy_empty_source_policy(self):
        events = {
            "ActionsToDeny": self.action_to_deny,
            "Resource": self.resource,
            "SourcePolicy": "{{SourcePolicyVariableFromSsmDocument}}"
        }
        response = add_deny_in_sqs_policy(events, None)
        self.assertIsNotNone(response["DenyPolicyStatementSid"])
        self.assertIsNotNone(response["PolicySid"])
        self.assertIsNotNone(response["Policy"])
        policy = json.loads(response["Policy"])
        self.assertIsNotNone(policy["Statement"])
        self.assertEqual(1, len(policy["Statement"]))

    def test_add_deny_in_sqs_policy_non_empty_source_policy(self):
        events = {
            "ActionsToDeny": "sqs:DeleteMessage",
            "Resource": "arn:aws:sqs:us-east-2:444455556666:queue1",
            "SourcePolicy": json.dumps({
                "Version": "2012-10-17",
                "Id": f"DenyPolicy-{uuid.uuid4()}",
                "Statement": [{
                    "Effect": "Deny",
                    "Sid": f"DenyPolicyStatement-{uuid.uuid4()}",
                    "Principal": "*",
                    "Action": self.action_to_deny,
                    "Resource": self.resource,
                }
                ]
            }
            )
        }
        response = add_deny_in_sqs_policy(events, None)
        self.assertIsNotNone(response["DenyPolicyStatementSid"])
        self.assertIsNotNone(response["PolicySid"])
        policy = json.loads(response["Policy"])
        self.assertIsNotNone(policy["Statement"])
        self.assertEqual(2, len(policy["Statement"]))

    def test_add_deny_in_sqs_policy_empty_statement(self):
        events = {
            "ActionsToDeny": "sqs:DeleteMessage",
            "Resource": "arn:aws:sqs:us-east-2:444455556666:queue1",
            "SourcePolicy": json.dumps({
                "Version": "2012-10-17",
                "Id": f"DenyPolicy-{uuid.uuid4()}",
                "Statement": []}
            )
        }
        self.assertRaises(KeyError, add_deny_in_sqs_policy, events, None)

    def test_revert_sqs_policy(self):
        events = {
            "QueueUrl": self.queue_url,
            "OptionalBackupPolicy": "some_policy"
        }
        revert_sqs_policy(events, None)
        self.sqs_client_mock.set_queue_attributes.assert_called_once()

    def test_revert_sqs_policy_empty_optional_backup_policy(self):
        events = {
            "QueueUrl": self.queue_url,
            "OptionalBackupPolicy": "{{VariableFromSsmDocument}}"
        }
        revert_sqs_policy(events, None)
        self.sqs_client_mock.set_queue_attributes.assert_called_once_with(QueueUrl=self.queue_url,
                                                                          Attributes=self.empty_policy)

    def test_send_message_of_size_standard(self):
        events = {
            "QueueUrl": SQS_STANDARD_QUEUE_URL,
            "MessageSize": 100
        }
        send_message_of_size(events, None)
        self.sqs_client_mock.send_message.assert_called_once()
        self.assertEqual(100, len(self.sqs_client_mock.send_message.call_args[1]['MessageBody']))

    def test_send_message_of_size_fifo_no_token(self):
        events = {
            "QueueUrl": SQS_FIFO_QUEUE_URL,
            "MessageSize": 100
        }
        self.assertRaises(KeyError, send_message_of_size, events, None)

    def test_send_message_of_size_fifo(self):
        events = {
            "QueueUrl": SQS_FIFO_QUEUE_URL,
            "MessageSize": 100,
            "MessageDeduplicationId": 'some-token'
        }
        send_message_of_size(events, None)
<<<<<<< HEAD
        self.client.send_message.assert_called_once()
        self.assertEqual(100, len(self.client.send_message.call_args[1]['MessageBody']))

    def test_update_sqs_redrive_policy(self):
        events = {
            "MaxReceiveCount": 1,
            "SourceRedrivePolicy": json.dumps(self.redrive_policy)
        }
        response = update_sqs_redrive_policy(events, None)
        updated_redrive_policy = json.loads(response["RedrivePolicy"])
        self.assertIsNotNone(updated_redrive_policy["deadLetterTargetArn"])
        self.assertEqual(self.resource, updated_redrive_policy["deadLetterTargetArn"])
        self.assertIsNotNone(updated_redrive_policy["maxReceiveCount"])
        self.assertEqual(1, updated_redrive_policy["maxReceiveCount"])

    def test_update_sqs_redrive_policy_empty_events(self):
        events = {}
        self.assertRaises(KeyError, update_sqs_redrive_policy, events, None)

    def test_update_sqs_redrive_policy_empty_redrive_policy(self):
        events = {
            "MaxReceiveCount": 1,
            "SourceRedrivePolicy": ""
        }
        self.assertRaises(KeyError, update_sqs_redrive_policy, events, None)

    def test_update_sqs_redrive_policy_max_recieve_count_lower_than_range(self):
        events = {
            "MaxReceiveCount": 0,
            "SourceRedrivePolicy": json.dumps(self.redrive_policy)
        }
        self.assertRaises(KeyError, update_sqs_redrive_policy, events, None)

    def test_update_sqs_redrive_policy_max_recieve_count_upper_than_range(self):
        events = {
            "MaxReceiveCount": 1001,
            "SourceRedrivePolicy": json.dumps(self.redrive_policy)
        }
        self.assertRaises(KeyError, update_sqs_redrive_policy, events, None)

    def test_get_dead_letter_queue_url(self):
        events = {
            "SourceRedrivePolicy": json.dumps(self.redrive_policy)
        }
        get_dead_letter_queue_url(events, None)
        self.client.get_queue_url.assert_called_once_with(QueueName=self.queue_name)

    def test_get_dead_letter_queue_url_empty_events(self):
        events = {}
        self.assertRaises(KeyError, get_dead_letter_queue_url, events, None)

    def test_get_dead_letter_queue_url_empty_source_redrive_policy(self):
        events = {
            "SourceRedrivePolicy": ""
        }
        self.assertRaises(KeyError, get_dead_letter_queue_url, events, None)
=======
        self.sqs_client_mock.send_message.assert_called_once()
        self.assertEqual(100, len(self.sqs_client_mock.send_message.call_args[1]['MessageBody']))

    def test_transfer_messages_empty_events(self):
        events = {}
        self.assertRaises(KeyError, transfer_messages, events, None)
        self.sqs_client_mock.receive_message.assert_not_called()

    def test_transfer_messages_empty_sqs_standard_queue_url(self):
        events = {
            "TargetQueueUrl": SQS_STANDARD_QUEUE_URL,
            "NumberOfMessagesToTransfer": 123,
            "MessagesTransferBatchSize": 123,
            "ForceExecution": True
        }
        self.assertRaises(KeyError, transfer_messages, events, None)
        self.sqs_client_mock.receive_message.assert_not_called()

    def test_transfer_messages_empty_target_queue_url(self):
        events = {
            "SourceQueueUrl": SQS_STANDARD_QUEUE_URL,
            "NumberOfMessagesToTransfer": 123,
            "MessagesTransferBatchSize": 123,
            "ForceExecution": True
        }
        self.assertRaises(KeyError, transfer_messages, events, None)
        self.sqs_client_mock.receive_message.assert_not_called()

    def test_transfer_messages_empty_number_of_messages_to_transfer(self):
        events = {
            "SourceQueueUrl": SQS_STANDARD_QUEUE_URL,
            "TargetQueueUrl": SQS_STANDARD_QUEUE_URL,
            "MessagesTransferBatchSize": 123,
            "ForceExecution": True
        }
        self.assertRaises(KeyError, transfer_messages, events, None)
        self.sqs_client_mock.receive_message.assert_not_called()

    def test_transfer_messages_empty_messages_transfer_batch_size(self):
        events = {
            "SourceQueueUrl": SQS_STANDARD_QUEUE_URL,
            "TargetQueueUrl": SQS_STANDARD_QUEUE_URL,
            "NumberOfMessagesToTransfer": 123,
            "ForceExecution": True
        }
        self.assertRaises(KeyError, transfer_messages, events, None)
        self.sqs_client_mock.receive_message.assert_not_called()

    def test_transfer_messages_empty_force_execution(self):
        events = {
            "SourceQueueUrl": SQS_STANDARD_QUEUE_URL,
            "TargetQueueUrl": SQS_STANDARD_QUEUE_URL,
            "MessagesTransferBatchSize": 123,
            "ForceExecution": True
        }
        self.assertRaises(KeyError, transfer_messages, events, None)
        self.sqs_client_mock.receive_message.assert_not_called()

    def test_transfer_messages_from_standard_to_standard(self):
        events = {
            "SourceQueueUrl": SQS_STANDARD_QUEUE_URL,
            "TargetQueueUrl": SQS_STANDARD_DEST_QUEUE_URL,
            "MessagesTransferBatchSize": self.messages_transfer_batch_size,
            "NumberOfMessagesToTransfer": self.number_of_messages_to_transfer,
            "ForceExecution": True
        }
        self.sqs_client_mock.receive_message.side_effect = [RECEIVE_MESSAGE_RESPONSE_FROM_STANDARD, {'Messages': []}]
        self.sqs_client_mock.get_queue_attributes.side_effect = INVALID_ATTRIBUTE_NAME_ERROR
        actual_response = transfer_messages(events, None)
        self.assertIsNotNone(actual_response)
        self.assertEqual(2, actual_response['NumberOfMessagesTransferredToTarget'])
        self.assertEqual(1, actual_response['NumberOfMessagesFailedToDeleteFromSource'])
        self.assertEqual(1, actual_response['NumberOfMessagesFailedToSendToTarget'])
        self.assertIsNotNone(actual_response['TimeElapsed'])
        self.sqs_client_mock.get_queue_attributes.assert_has_calls([
            call(QueueUrl=SQS_STANDARD_QUEUE_URL, AttributeNames=['FifoQueue']),
            call(QueueUrl=SQS_STANDARD_DEST_QUEUE_URL, AttributeNames=['FifoQueue'])
        ])
        self.sqs_client_mock.receive_message.assert_called_with(QueueUrl=SQS_STANDARD_QUEUE_URL,
                                                                MaxNumberOfMessages=self.messages_transfer_batch_size,
                                                                MessageAttributeNames=['All'],
                                                                AttributeNames=['All'])
        self.sqs_client_mock.send_message_batch.assert_called_with(QueueUrl=SQS_STANDARD_DEST_QUEUE_URL,
                                                                   Entries=MESSAGES_TO_SEND_TO_STANDARD)
        self.sqs_client_mock.delete_message_batch.assert_called_with(QueueUrl=SQS_STANDARD_QUEUE_URL,
                                                                     Entries=DELETE_MESSAGE_ENTRIES)

    def test_transfer_messages_from_standard_to_fifo(self):
        events = {
            "SourceQueueUrl": SQS_STANDARD_QUEUE_URL,
            "TargetQueueUrl": SQS_STANDARD_DEST_QUEUE_URL,
            "MessagesTransferBatchSize": self.messages_transfer_batch_size,
            "NumberOfMessagesToTransfer": self.number_of_messages_to_transfer,
            "ForceExecution": True
        }
        self.sqs_client_mock.receive_message.side_effect = [RECEIVE_MESSAGE_RESPONSE_FROM_STANDARD, {'Messages': []}]
        self.sqs_client_mock.get_queue_attributes.side_effect = [INVALID_ATTRIBUTE_NAME_ERROR, {}]
        actual_response = transfer_messages(events, None)
        self.assertIsNotNone(actual_response)
        self.assertEqual(2, actual_response['NumberOfMessagesTransferredToTarget'])
        self.assertEqual(1, actual_response['NumberOfMessagesFailedToDeleteFromSource'])
        self.assertEqual(1, actual_response['NumberOfMessagesFailedToSendToTarget'])
        self.assertIsNotNone(actual_response['TimeElapsed'])
        self.sqs_client_mock.get_queue_attributes.assert_has_calls([
            call(QueueUrl=SQS_STANDARD_QUEUE_URL, AttributeNames=['FifoQueue']),
            call(QueueUrl=SQS_STANDARD_DEST_QUEUE_URL, AttributeNames=['FifoQueue'])
        ])
        self.sqs_client_mock.receive_message.assert_called_with(QueueUrl=SQS_STANDARD_QUEUE_URL,
                                                                MaxNumberOfMessages=self.messages_transfer_batch_size,
                                                                MessageAttributeNames=['All'],
                                                                AttributeNames=['All'])
        actual_send_message_batch_args = self.sqs_client_mock.send_message_batch.call_args[1]
        self.assertEqual(SQS_STANDARD_DEST_QUEUE_URL, actual_send_message_batch_args['QueueUrl'])
        actual_send_message_batch_entries = actual_send_message_batch_args['Entries']
        for i in range(0, len(MESSAGES_TO_SEND_FROM_FIFO_TO_FIFO)):
            expected = MESSAGES_TO_SEND_FROM_FIFO_TO_FIFO[i]
            actual = actual_send_message_batch_entries[i]
            for k in expected:
                if k in ["MessageDeduplicationId", "MessageGroupId"]:
                    self.assertIsNotNone(actual[k])
                    continue
                self.assertEqual(expected[k], actual[k])

        self.sqs_client_mock.delete_message_batch.assert_called_with(QueueUrl=SQS_STANDARD_QUEUE_URL,
                                                                     Entries=DELETE_MESSAGE_ENTRIES)

    def test_transfer_messages_from_fifo_to_standard(self):
        events = {
            "SourceQueueUrl": SQS_STANDARD_QUEUE_URL,
            "TargetQueueUrl": SQS_STANDARD_DEST_QUEUE_URL,
            "MessagesTransferBatchSize": self.messages_transfer_batch_size,
            "NumberOfMessagesToTransfer": self.number_of_messages_to_transfer,
            "ForceExecution": True
        }
        self.sqs_client_mock.receive_message.side_effect = [RECEIVE_MESSAGE_RESPONSE_FROM_FIFO, {'Messages': []}]
        self.sqs_client_mock.get_queue_attributes.side_effect = [{}, INVALID_ATTRIBUTE_NAME_ERROR]
        actual_response = transfer_messages(events, None)
        self.assertIsNotNone(actual_response)
        self.assertEqual(2, actual_response['NumberOfMessagesTransferredToTarget'])
        self.assertEqual(1, actual_response['NumberOfMessagesFailedToDeleteFromSource'])
        self.assertEqual(1, actual_response['NumberOfMessagesFailedToSendToTarget'])
        self.assertIsNotNone(actual_response['TimeElapsed'])
        self.sqs_client_mock.get_queue_attributes.assert_has_calls([
            call(QueueUrl=SQS_STANDARD_QUEUE_URL, AttributeNames=['FifoQueue']),
            call(QueueUrl=SQS_STANDARD_DEST_QUEUE_URL, AttributeNames=['FifoQueue'])
        ])
        self.sqs_client_mock.receive_message.assert_called_with(QueueUrl=SQS_STANDARD_QUEUE_URL,
                                                                MaxNumberOfMessages=self.messages_transfer_batch_size,
                                                                MessageAttributeNames=['All'],
                                                                AttributeNames=['All'])
        self.sqs_client_mock.send_message_batch.assert_called_with(QueueUrl=SQS_STANDARD_DEST_QUEUE_URL,
                                                                   Entries=MESSAGES_TO_SEND_TO_STANDARD)
        self.sqs_client_mock.delete_message_batch.assert_called_with(QueueUrl=SQS_STANDARD_QUEUE_URL,
                                                                     Entries=DELETE_MESSAGE_ENTRIES)

    def test_transfer_messages_from_fifo_to_fifo(self):
        events = {
            "SourceQueueUrl": SQS_STANDARD_QUEUE_URL,
            "TargetQueueUrl": SQS_STANDARD_DEST_QUEUE_URL,
            "MessagesTransferBatchSize": self.messages_transfer_batch_size,
            "NumberOfMessagesToTransfer": self.number_of_messages_to_transfer,
            "ForceExecution": True
        }
        self.sqs_client_mock.receive_message.side_effect = [RECEIVE_MESSAGE_RESPONSE_FROM_FIFO, {'Messages': []}]
        self.sqs_client_mock.get_queue_attributes.side_effect = [{}, {}]
        actual_response = transfer_messages(events, None)
        self.assertIsNotNone(actual_response)
        self.assertEqual(2, actual_response['NumberOfMessagesTransferredToTarget'])
        self.assertEqual(1, actual_response['NumberOfMessagesFailedToDeleteFromSource'])
        self.assertEqual(1, actual_response['NumberOfMessagesFailedToSendToTarget'])
        self.assertIsNotNone(actual_response['TimeElapsed'])
        self.sqs_client_mock.get_queue_attributes.assert_has_calls([
            call(QueueUrl=SQS_STANDARD_QUEUE_URL, AttributeNames=['FifoQueue']),
            call(QueueUrl=SQS_STANDARD_DEST_QUEUE_URL, AttributeNames=['FifoQueue'])
        ])
        self.sqs_client_mock.receive_message.assert_called_with(QueueUrl=SQS_STANDARD_QUEUE_URL,
                                                                MaxNumberOfMessages=self.messages_transfer_batch_size,
                                                                MessageAttributeNames=['All'],
                                                                AttributeNames=['All'])
        self.sqs_client_mock.send_message_batch.assert_called_with(QueueUrl=SQS_STANDARD_DEST_QUEUE_URL,
                                                                   Entries=MESSAGES_TO_SEND_FROM_FIFO_TO_FIFO)
        self.sqs_client_mock.delete_message_batch.assert_called_with(QueueUrl=SQS_STANDARD_QUEUE_URL,
                                                                     Entries=DELETE_MESSAGE_ENTRIES)

    def test_transfer_messages_if_receive_messages_number_is_higher_than_number_of_messages_to_transfer(self):
        """
        Test :func:`documents.util.scripts.src.sqs_util.transfer_messages`
        when there are more messages available to receive but we want to transfer part of them
        """
        number_of_messages_to_transfer = 2
        events = {
            "SourceQueueUrl": SQS_STANDARD_QUEUE_URL,
            "TargetQueueUrl": SQS_STANDARD_DEST_QUEUE_URL,
            "MessagesTransferBatchSize": self.messages_transfer_batch_size,
            "NumberOfMessagesToTransfer": number_of_messages_to_transfer,
            "ForceExecution": True
        }
        self.sqs_client_mock.receive_message.side_effect = \
            [{'Messages': RECEIVE_MESSAGE_RESPONSE_FROM_STANDARD['Messages'][:2]}]
        self.sqs_client_mock.get_queue_attributes.side_effect = INVALID_ATTRIBUTE_NAME_ERROR
        self.sqs_client_mock.delete_message_batch.return_value = \
            {'Successful': DELETE_MESSAGE_BATCH_RESPONSE['Successful']}
        self.sqs_client_mock.send_message_batch.return_value = \
            {'Successful': SEND_MESSAGE_BATCH_RESPONSE['Successful'][:2]}
        actual_response = transfer_messages(events, None)
        self.assertIsNotNone(actual_response)
        self.assertEqual(number_of_messages_to_transfer, actual_response['NumberOfMessagesTransferredToTarget'])
        self.assertEqual(0, actual_response['NumberOfMessagesFailedToDeleteFromSource'])
        self.assertEqual(0, actual_response['NumberOfMessagesFailedToSendToTarget'])
        self.assertIsNotNone(actual_response['TimeElapsed'])
        self.sqs_client_mock.get_queue_attributes.assert_has_calls([
            call(QueueUrl=SQS_STANDARD_QUEUE_URL, AttributeNames=['FifoQueue']),
            call(QueueUrl=SQS_STANDARD_DEST_QUEUE_URL, AttributeNames=['FifoQueue'])
        ])
        self.sqs_client_mock.receive_message.assert_called_with(QueueUrl=SQS_STANDARD_QUEUE_URL,
                                                                MaxNumberOfMessages=number_of_messages_to_transfer,
                                                                MessageAttributeNames=['All'],
                                                                AttributeNames=['All'])
        self.sqs_client_mock.send_message_batch.assert_called_with(QueueUrl=SQS_STANDARD_DEST_QUEUE_URL,
                                                                   Entries=MESSAGES_TO_SEND_TO_STANDARD[:2])
        self.sqs_client_mock.delete_message_batch.assert_called_with(QueueUrl=SQS_STANDARD_QUEUE_URL,
                                                                     Entries=DELETE_MESSAGE_ENTRIES[:2])

    def test_transfer_messages_different_queue_types_and_force_execution_false(self):
        """
        Test :func:`documents.util.scripts.src.sqs_util.transfer_messages`
        when ForceExecution input parameter is False and the types of queues are different
        """
        events = {
            "SourceQueueUrl": SQS_STANDARD_QUEUE_URL,
            "TargetQueueUrl": SQS_STANDARD_DEST_QUEUE_URL,
            "MessagesTransferBatchSize": self.messages_transfer_batch_size,
            "NumberOfMessagesToTransfer": self.number_of_messages_to_transfer,
            "ForceExecution": False
        }
        self.sqs_client_mock.get_queue_attributes.side_effect = [INVALID_ATTRIBUTE_NAME_ERROR, {}]
        self.assertRaises(ValueError, transfer_messages, events, None)
        self.sqs_client_mock.get_queue_attributes.assert_has_calls([
            call(QueueUrl=SQS_STANDARD_QUEUE_URL, AttributeNames=['FifoQueue']),
            call(QueueUrl=SQS_STANDARD_DEST_QUEUE_URL, AttributeNames=['FifoQueue'])
        ])
        self.sqs_client_mock.receive_message.assert_not_called()
        self.sqs_client_mock.send_message_batch.assert_not_called()
        self.sqs_client_mock.delete_message_batch.assert_not_called()

    def test_transfer_messages_different_error(self):
        """
        Test :func:`documents.util.scripts.src.sqs_util.transfer_messages`
        when there is another error occurred while checking the type of queue
        """
        events = {
            "SourceQueueUrl": SQS_STANDARD_QUEUE_URL,
            "TargetQueueUrl": SQS_STANDARD_DEST_QUEUE_URL,
            "MessagesTransferBatchSize": self.messages_transfer_batch_size,
            "NumberOfMessagesToTransfer": self.number_of_messages_to_transfer,
            "ForceExecution": False
        }
        self.sqs_client_mock.get_queue_attributes.side_effect = ClientError({'Error': {'Code': 'Other'}}, "")
        self.assertRaises(Exception, transfer_messages, events, None)
        self.sqs_client_mock.get_queue_attributes.assert_has_calls([
            call(QueueUrl=SQS_STANDARD_QUEUE_URL, AttributeNames=['FifoQueue']),
        ])
        self.sqs_client_mock.receive_message.assert_not_called()
        self.sqs_client_mock.send_message_batch.assert_not_called()
        self.sqs_client_mock.delete_message_batch.assert_not_called()

    def test_transfer_messages_from_standard_to_standard_multiple_loop(self):
        """
        Test :func:`documents.util.scripts.src.sqs_util.transfer_messages`
        when it makes multiple loops
        """
        messages_transfer_batch_size = 1
        events = {
            "SourceQueueUrl": SQS_STANDARD_QUEUE_URL,
            "TargetQueueUrl": SQS_STANDARD_DEST_QUEUE_URL,
            "MessagesTransferBatchSize": messages_transfer_batch_size,
            "NumberOfMessagesToTransfer": self.number_of_messages_to_transfer,
            "ForceExecution": True
        }
        self.sqs_client_mock.receive_message.side_effect = \
            [{'Messages': [RECEIVE_MESSAGE_RESPONSE_FROM_STANDARD['Messages'][0]]},
             {'Messages': [RECEIVE_MESSAGE_RESPONSE_FROM_STANDARD['Messages'][1]]},
             {'Messages': []}]
        self.sqs_client_mock.get_queue_attributes.side_effect = INVALID_ATTRIBUTE_NAME_ERROR
        self.sqs_client_mock.delete_message_batch.side_effect = \
            [{'Successful': [DELETE_MESSAGE_BATCH_RESPONSE['Successful'][0]]},
             {'Successful': [DELETE_MESSAGE_BATCH_RESPONSE['Successful'][1]]}]
        self.sqs_client_mock.send_message_batch.side_effect = \
            [{'Successful': [SEND_MESSAGE_BATCH_RESPONSE['Successful'][0]]},
             {'Successful': [SEND_MESSAGE_BATCH_RESPONSE['Successful'][1]]}]
        actual_response = transfer_messages(events, None)
        self.assertIsNotNone(actual_response)
        self.assertEqual(2, actual_response['NumberOfMessagesTransferredToTarget'])
        self.assertEqual(0, actual_response['NumberOfMessagesFailedToDeleteFromSource'])
        self.assertEqual(0, actual_response['NumberOfMessagesFailedToSendToTarget'])
        self.assertIsNotNone(actual_response['TimeElapsed'])
        self.sqs_client_mock.get_queue_attributes.assert_has_calls([
            call(QueueUrl=SQS_STANDARD_QUEUE_URL, AttributeNames=['FifoQueue']),
            call(QueueUrl=SQS_STANDARD_DEST_QUEUE_URL, AttributeNames=['FifoQueue'])
        ])
        self.sqs_client_mock.receive_message.assert_called_with(QueueUrl=SQS_STANDARD_QUEUE_URL,
                                                                MaxNumberOfMessages=messages_transfer_batch_size,
                                                                MessageAttributeNames=['All'],
                                                                AttributeNames=['All'])
        self.sqs_client_mock.send_message_batch.assert_has_calls([
            call(QueueUrl=SQS_STANDARD_DEST_QUEUE_URL, Entries=[MESSAGES_TO_SEND_TO_STANDARD[0]]),
            call(QueueUrl=SQS_STANDARD_DEST_QUEUE_URL, Entries=[MESSAGES_TO_SEND_TO_STANDARD[1]])
        ])
        self.sqs_client_mock.delete_message_batch.assert_has_calls([
            call(QueueUrl=SQS_STANDARD_QUEUE_URL, Entries=[DELETE_MESSAGE_ENTRIES[0]]),
            call(QueueUrl=SQS_STANDARD_QUEUE_URL, Entries=[DELETE_MESSAGE_ENTRIES[1]])
        ])
>>>>>>> 45670020
<|MERGE_RESOLUTION|>--- conflicted
+++ resolved
@@ -6,14 +6,9 @@
 import pytest
 from botocore.exceptions import ClientError
 
-<<<<<<< HEAD
 from documents.util.scripts.src.sqs_util import add_deny_in_sqs_policy, revert_sqs_policy
-from documents.util.scripts.src.sqs_util import send_message_of_size, update_sqs_redrive_policy
-from documents.util.scripts.src.sqs_util import get_dead_letter_queue_url
-=======
-from documents.util.scripts.src.sqs_util import add_deny_in_sqs_policy, revert_sqs_policy, transfer_messages
-from documents.util.scripts.src.sqs_util import send_message_of_size
->>>>>>> 45670020
+from documents.util.scripts.src.sqs_util import send_message_of_size, transfer_messages
+from documents.util.scripts.src.sqs_util import get_dead_letter_queue_url, update_sqs_redrive_policy
 
 SQS_STANDARD_QUEUE_URL = "https://sqs.us-east-2.amazonaws.com/123456789012/MyQueue"
 SQS_STANDARD_DEST_QUEUE_URL = "https://sqs.us-east-2.amazonaws.com/123456789012/MyDestQueue"
@@ -318,6 +313,9 @@
         self.redrive_policy = {"deadLetterTargetArn": self.resource, "maxReceiveCount": 5}
         self.action_to_deny = "sqs:DeleteMessage"
 
+
+
+
     def tearDown(self):
         self.patcher.stop()
 
@@ -421,64 +419,6 @@
             "MessageDeduplicationId": 'some-token'
         }
         send_message_of_size(events, None)
-<<<<<<< HEAD
-        self.client.send_message.assert_called_once()
-        self.assertEqual(100, len(self.client.send_message.call_args[1]['MessageBody']))
-
-    def test_update_sqs_redrive_policy(self):
-        events = {
-            "MaxReceiveCount": 1,
-            "SourceRedrivePolicy": json.dumps(self.redrive_policy)
-        }
-        response = update_sqs_redrive_policy(events, None)
-        updated_redrive_policy = json.loads(response["RedrivePolicy"])
-        self.assertIsNotNone(updated_redrive_policy["deadLetterTargetArn"])
-        self.assertEqual(self.resource, updated_redrive_policy["deadLetterTargetArn"])
-        self.assertIsNotNone(updated_redrive_policy["maxReceiveCount"])
-        self.assertEqual(1, updated_redrive_policy["maxReceiveCount"])
-
-    def test_update_sqs_redrive_policy_empty_events(self):
-        events = {}
-        self.assertRaises(KeyError, update_sqs_redrive_policy, events, None)
-
-    def test_update_sqs_redrive_policy_empty_redrive_policy(self):
-        events = {
-            "MaxReceiveCount": 1,
-            "SourceRedrivePolicy": ""
-        }
-        self.assertRaises(KeyError, update_sqs_redrive_policy, events, None)
-
-    def test_update_sqs_redrive_policy_max_recieve_count_lower_than_range(self):
-        events = {
-            "MaxReceiveCount": 0,
-            "SourceRedrivePolicy": json.dumps(self.redrive_policy)
-        }
-        self.assertRaises(KeyError, update_sqs_redrive_policy, events, None)
-
-    def test_update_sqs_redrive_policy_max_recieve_count_upper_than_range(self):
-        events = {
-            "MaxReceiveCount": 1001,
-            "SourceRedrivePolicy": json.dumps(self.redrive_policy)
-        }
-        self.assertRaises(KeyError, update_sqs_redrive_policy, events, None)
-
-    def test_get_dead_letter_queue_url(self):
-        events = {
-            "SourceRedrivePolicy": json.dumps(self.redrive_policy)
-        }
-        get_dead_letter_queue_url(events, None)
-        self.client.get_queue_url.assert_called_once_with(QueueName=self.queue_name)
-
-    def test_get_dead_letter_queue_url_empty_events(self):
-        events = {}
-        self.assertRaises(KeyError, get_dead_letter_queue_url, events, None)
-
-    def test_get_dead_letter_queue_url_empty_source_redrive_policy(self):
-        events = {
-            "SourceRedrivePolicy": ""
-        }
-        self.assertRaises(KeyError, get_dead_letter_queue_url, events, None)
-=======
         self.sqs_client_mock.send_message.assert_called_once()
         self.assertEqual(100, len(self.sqs_client_mock.send_message.call_args[1]['MessageBody']))
 
@@ -791,4 +731,57 @@
             call(QueueUrl=SQS_STANDARD_QUEUE_URL, Entries=[DELETE_MESSAGE_ENTRIES[0]]),
             call(QueueUrl=SQS_STANDARD_QUEUE_URL, Entries=[DELETE_MESSAGE_ENTRIES[1]])
         ])
->>>>>>> 45670020
+
+    def test_update_sqs_redrive_policy(self):
+        events = {
+            "MaxReceiveCount": 1,
+            "SourceRedrivePolicy": json.dumps(self.redrive_policy)
+        }
+        response = update_sqs_redrive_policy(events, None)
+        updated_redrive_policy = json.loads(response["RedrivePolicy"])
+        self.assertIsNotNone(updated_redrive_policy["deadLetterTargetArn"])
+        self.assertEqual(self.resource, updated_redrive_policy["deadLetterTargetArn"])
+        self.assertIsNotNone(updated_redrive_policy["maxReceiveCount"])
+        self.assertEqual(1, updated_redrive_policy["maxReceiveCount"])
+
+    def test_update_sqs_redrive_policy_empty_events(self):
+        events = {}
+        self.assertRaises(KeyError, update_sqs_redrive_policy, events, None)
+
+    def test_update_sqs_redrive_policy_empty_redrive_policy(self):
+        events = {
+            "MaxReceiveCount": 1,
+            "SourceRedrivePolicy": ""
+        }
+        self.assertRaises(KeyError, update_sqs_redrive_policy, events, None)
+
+    def test_update_sqs_redrive_policy_max_recieve_count_lower_than_range(self):
+        events = {
+            "MaxReceiveCount": 0,
+            "SourceRedrivePolicy": json.dumps(self.redrive_policy)
+        }
+        self.assertRaises(KeyError, update_sqs_redrive_policy, events, None)
+
+    def test_update_sqs_redrive_policy_max_recieve_count_upper_than_range(self):
+        events = {
+            "MaxReceiveCount": 1001,
+            "SourceRedrivePolicy": json.dumps(self.redrive_policy)
+        }
+        self.assertRaises(KeyError, update_sqs_redrive_policy, events, None)
+
+    def test_get_dead_letter_queue_url(self):
+        events = {
+            "SourceRedrivePolicy": json.dumps(self.redrive_policy)
+        }
+        get_dead_letter_queue_url(events, None)
+        self.client.get_queue_url.assert_called_once_with(QueueName=self.queue_name)
+
+    def test_get_dead_letter_queue_url_empty_events(self):
+        events = {}
+        self.assertRaises(KeyError, get_dead_letter_queue_url, events, None)
+
+    def test_get_dead_letter_queue_url_empty_source_redrive_policy(self):
+        events = {
+            "SourceRedrivePolicy": ""
+        }
+        self.assertRaises(KeyError, get_dead_letter_queue_url, events, None)