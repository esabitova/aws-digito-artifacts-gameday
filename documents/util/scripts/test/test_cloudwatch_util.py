import datetime
import time
import unittest
from unittest.mock import MagicMock, patch

import pytest
from documents.util.scripts.src.cloudwatch_util import (
    _describe_metric_alarms, describe_metric_alarm_state,
    get_ec2_metric_max_datapoint, get_metric_alarm_threshold_values,
    verify_alarm_triggered, verify_ec2_stress,
    copy_put_alarms_for_dynamo_db_table)
from documents.util.scripts.test.test_data_provider import \
    get_instance_ids_by_count

GENERIC_SUCCESS_RESULT = {
    "ResponseMetadata": {
        "HTTPStatusCode": 200
    }
}
DESCRIBE_ALARMS_RESPONSE = {
    **GENERIC_SUCCESS_RESULT,
    "MetricAlarms": [
        {
            "AlarmName": "TargetTracking-table/myable-AlarmHigh-2b8fb5f6-8477-4904-9ffb-cb4112e71b3c",
            "AlarmArn": "arn:aws:cloudwatch:us-east-2:435978235099:alarm:'\
            'TargetTracking-table/myable-AlarmHigh-2b8fb5f6-8477-4904-9ffb-cb4112e71b3c",
            "AlarmDescription": "descr",
            "AlarmConfigurationUpdatedTimestamp": "2021-04-08T14:25:05.077000+00:00",
            "ActionsEnabled": True,
            "OKActions": [],
            "AlarmActions": [
                "arn:aws:autoscaling:us-east-2:435978235099:scalingPolicy:61dedb74-0a54-422a-8a67-2b84c1adec92:'\
                    'resource/dynamodb/table/myable:policyName/DynamoDBWriteCapacityUtilization:'\
                        'table/myable:createdBy/9f25e21a-8186-4832-8f16-51777da24a1a"
            ],
            "InsufficientDataActions": [],
            "StateValue": "OK",
            "StateReason": "Some Reason",
            "StateReasonData": "Some data",
            "StateUpdatedTimestamp": "2021-04-08T14:29:26.001000+00:00",
            "MetricName": "ConsumedWriteCapacityUnits",
            "Namespace": "AWS/DynamoDB",
            "Statistic": "Sum",
            "Dimensions": [
                {
                    "Name": "TableName",
                    "Value": "source_table"
                }
            ],
            "Period": 60,
            "EvaluationPeriods": 2,
            "Threshold": 210.0,
            "ComparisonOperator": "GreaterThanThreshold"
        }
    ]
}


@pytest.mark.unit_test
class TestCloudWatchUtil(unittest.TestCase):

    def setUp(self):
        self.patcher = patch('boto3.client')
        self.client = self.patcher.start()
        self.cw_mock = MagicMock()
        self.side_effect_map = {
            'cloudwatch': self.cw_mock
        }
<<<<<<< HEAD
        self.client.side_effect = lambda service_name, config=None: self.side_effect_map.get(service_name)
=======
        self.client.side_effect = lambda service_name: self.side_effect_map.get(service_name)
        self.cw_mock.describe_alarms.return_value = \
            DESCRIBE_ALARMS_RESPONSE
>>>>>>> 383ef166

    def tearDown(self):
        self.patcher.stop()

    def test__describe_metric_alarms(self):

        result = _describe_metric_alarms(alarm_names=[])

        self.assertEqual(result, DESCRIBE_ALARMS_RESPONSE)

    @patch('documents.util.scripts.src.cloudwatch_util._describe_metric_alarms',
           return_value=DESCRIBE_ALARMS_RESPONSE)
    @patch('documents.util.scripts.src.cloudwatch_util._put_metric_alarm',
           return_value=DESCRIBE_ALARMS_RESPONSE)
    def test_copy_put_alarms_for_dynamo_db_table(self, describe_mock, put_mock):

        result = copy_put_alarms_for_dynamo_db_table(events={
            'SourceTableName': 'source_table',
            'TargetTableName': 'target_table',
            'DynamoDBSourceTableAlarmNames':
            ['TargetTracking-table/myable-AlarmHigh-2b8fb5f6-8477-4904-9ffb-cb4112e71b3c']
        }, context={})

        self.assertEqual(result['AlarmsChanged'], 1)
        describe_mock.assert_called()
        put_mock.assert_called()

    def test_verify_ec2_stress_low_cpu_failed(self):
        expected_cpu_load = 95
        actual_cpu_load = '50'
        latest_timestamp = datetime.datetime.utcnow() + datetime.timedelta(seconds=200)
        self.cw_mock.get_metric_statistics.return_value = {
            'Datapoints': [
                {'Maximum': actual_cpu_load, 'Timestamp': latest_timestamp},
                {'Maximum': '3', 'Timestamp': datetime.datetime.utcnow()},
                {'Maximum': '8', 'Timestamp': datetime.datetime.utcnow()}
            ]
        }

        stress_duration = 3
        exp_recovery_time = 10
        instance_ids = get_instance_ids_by_count(5)
        metric_delay_secs = 5
        self.assertRaises(Exception, verify_ec2_stress, instance_ids,
                          stress_duration, expected_cpu_load, metric_delay_secs, 'CPUUtilization', exp_recovery_time)

    def test_verify_ec2_stress_metric_wait_time_10_success(self):
        expected_cpu_load = 95
        actual_cpu_load = '95'
        latest_timestamp = datetime.datetime.utcnow() + datetime.timedelta(seconds=200)
        self.cw_mock.get_metric_statistics.return_value = {
            'Datapoints': [
                {'Maximum': actual_cpu_load, 'Timestamp': latest_timestamp},
                {'Maximum': '3', 'Timestamp': datetime.datetime.utcnow()},
                {'Maximum': '8', 'Timestamp': datetime.datetime.utcnow()}
            ]
        }
        stress_duration = 3
        exp_recovery_time = 10
        instance_ids = get_instance_ids_by_count(5)
        metric_delay_secs = 5

        start_time = time.time()
        verify_ec2_stress(instance_ids, stress_duration, expected_cpu_load,
                          metric_delay_secs, 'CPUUtilization', exp_recovery_time)
        end_time = time.time()
        self.assertEqual(round(end_time - start_time), 0)

    def test_verify_ec2_stress_metric_wait_time_1_success(self):
        expected_cpu_load = 95
        actual_cpu_load = '95'
        latest_timestamp = datetime.datetime.utcnow() + datetime.timedelta(seconds=200)
        self.cw_mock.get_metric_statistics.return_value = {
            'Datapoints': [
                {'Maximum': actual_cpu_load, 'Timestamp': latest_timestamp},
                {'Maximum': '3', 'Timestamp': datetime.datetime.utcnow()},
                {'Maximum': '8', 'Timestamp': datetime.datetime.utcnow()}
            ]
        }

        stress_duration = 3
        exp_recovery_time = 1
        instance_ids = get_instance_ids_by_count(5)
        metric_delay_secs = 6

        start_time = time.time()
        verify_ec2_stress(instance_ids, stress_duration, expected_cpu_load, metric_delay_secs, 'CPUUtilization',
                          exp_recovery_time)
        end_time = time.time()
        self.assertEqual(round(end_time - start_time), 2)

    def test_describe_metric_alarm_state_ok_success(self):
        self.cw_mock.describe_alarms.return_value = {'MetricAlarms': [{'StateValue': 'OK'}]}
        state = describe_metric_alarm_state('TestAlarm-1')
        self.assertEqual(state, "OK")

    def test_describe_metric_alarm_state_alarm_success(self):
        self.cw_mock.describe_alarms.return_value = {'MetricAlarms': [{'StateValue': 'Alarm'}]}
        state = describe_metric_alarm_state('TestAlarm-1')
        self.assertEqual(state, 'Alarm')

    def test_describe_metric_alarm_state_alarm_fail(self):
        self.cw_mock.describe_alarms.return_value = {}
        self.assertRaises(Exception, describe_metric_alarm_state, 'TestAlarm-1')

    def test_get_ec2_cpu_metric_max_datapoint_success(self):
        latest_timestamp = datetime.datetime.utcnow() + datetime.timedelta(seconds=200)
        self.cw_mock.get_metric_statistics.return_value = {
            'Datapoints': [
                {'Maximum': '10', 'Timestamp': datetime.datetime.utcnow()},
                {'Maximum': '5', 'Timestamp': datetime.datetime.utcnow()},
                {'Maximum': '100', 'Timestamp': latest_timestamp},
                {'Maximum': '7', 'Timestamp': datetime.datetime.utcnow()}
            ]
        }
        dp = get_ec2_metric_max_datapoint('ec2-instance-1', 'CPUUtilization', None, None)
        self.assertEqual(dp, 100)

    def test_get_ec2_cpu_metric_max_datapoint_no_point(self):
        self.cw_mock.get_metric_statistics.return_value = {'Datapoints': []}
        dp = get_ec2_metric_max_datapoint('ec2-instance-1', 'CPUUtilization', None, None)
        self.assertEqual(dp, 0.0)

    def test_verify_alarm_triggered_success(self):
        self.cw_mock.describe_alarm_history.return_value = {
            'AlarmHistoryItems': [
                {'HistorySummary': 'Alarm updated from OK to ALARM'},
                {'HistorySummary': 'Alarm updated from ALARM to OK'}
            ]
        }

        events = {}
        events['AlarmName'] = 'AlarmName'
        events['DurationInMinutes'] = '1'

        verify_alarm_triggered(events, None)

    def test_verify_alarm_triggered_fail(self):
        self.cw_mock.describe_alarm_history.return_value = {
            'AlarmHistoryItems': [{'HistorySummary': 'Alarm updated from ALARM to OK'}]
        }

        events = {}
        events['AlarmName'] = 'AlarmName'
        events['DurationInMinutes'] = '1'

        self.assertRaises(Exception, verify_alarm_triggered, events, None)

    def test_verify_alarm_triggered_missing_duration(self):
        self.cw_mock.describe_alarm_history.return_value = {
            'AlarmHistoryItems': [{'HistorySummary': 'Alarm updated from ALARM to OK'}]
        }

        events = {}
        events['AlarmName'] = 'AlarmName'

        self.assertRaises(KeyError, verify_alarm_triggered, events, None)

    def test_verify_alarm_triggered_missing_alarm_name(self):
        self.cw_mock.describe_alarm_history.return_value = {
            'AlarmHistoryItems': [{'HistorySummary': 'Alarm updated from ALARM to OK'}]
        }

        events = {}
        events['DurationInMinutes'] = '1'

        self.assertRaises(KeyError, verify_alarm_triggered, events, None)

    def test_get_metric_alarm_threshold_values(self):
        self.cw_mock.describe_alarms.return_value = {
            'MetricAlarms': [{'Threshold': 100}]
        }

        events = {}
        events['AlarmName'] = 'AlarmName'
        response = get_metric_alarm_threshold_values(events, None)
        self.assertEqual(100, response['Threshold'])
        self.assertGreater(100, response['ValueBelowThreshold'])
        self.assertLess(100, response['ValueAboveThreshold'])<|MERGE_RESOLUTION|>--- conflicted
+++ resolved
@@ -66,13 +66,9 @@
         self.side_effect_map = {
             'cloudwatch': self.cw_mock
         }
-<<<<<<< HEAD
         self.client.side_effect = lambda service_name, config=None: self.side_effect_map.get(service_name)
-=======
-        self.client.side_effect = lambda service_name: self.side_effect_map.get(service_name)
         self.cw_mock.describe_alarms.return_value = \
             DESCRIBE_ALARMS_RESPONSE
->>>>>>> 383ef166
 
     def tearDown(self):
         self.patcher.stop()
