import unittest
from datetime import datetime
from unittest.mock import patch, MagicMock, call

import pytest

from documents.util.scripts.src.docdb_util import count_cluster_instances, verify_db_instance_exist, \
<<<<<<< HEAD
    verify_cluster_instances, get_cluster_az, create_new_instance, get_latest_snapshot_id, restore_db_cluster
=======
    verify_cluster_instances, get_cluster_az, create_new_instance, get_recovery_point_input, \
    backup_cluster_instances_type, restore_to_point_in_time, restore_db_cluster_instances, rename_replaced_db_cluster, \
    rename_replaced_db_instances, rename_restored_db_instances
>>>>>>> 91a6c73b

DOCDB_AZ = 'docdb-az'
DOCDB_CLUSTER_ID = 'docdb-cluster-id'
DOCDB_INSTANCE_ID = 'docdb-instance-id'
DOCDB_INSTANCE_STATUS = 'docdb-instance-status'
DOCDB_ENGINE = 'docdb'
DOCDB_INSTANCE_CLASS = 'db.r5.large'


def get_docdb_clusters_side_effect(number_of_instances=1):
    result = {
        'DBClusters': [
            {
                'AvailabilityZones': [DOCDB_AZ],
                'DBClusterIdentifier': DOCDB_CLUSTER_ID,
                'DBClusterMembers': []
            }
        ]
    }
    is_first = True
    for i in range(0, number_of_instances):
        instance = {'DBInstanceIdentifier': DOCDB_INSTANCE_ID + f'-{i}', 'IsClusterWriter': is_first}
        result['DBClusters'][0]['DBClusterMembers'].append(instance)
        is_first = False
    return result


def get_docdb_instances_with_status_side_effect(number_of_instances):
    result = {
        'DBInstances': []
    }
    for i in range(0, number_of_instances):
        result['DBInstances'].append({
            'DBInstanceStatus': 'available'
        })
    return result


def get_docdb_clusters_restore_date_side_effect(date):
    return {
        'DBClusters': [
            {'LatestRestorableTime': date}
        ]
    }


def get_create_db_instance_side_effect(az):
    result = {
        'DBInstance': {
            'AvailabilityZone': az
        }
    }
    return result


def get_describe_snapshots_side_effect(number_of_snapshots):
    result = {'DBClusterSnapshots': []}
    snapshot_id = 0
    for i in range(0, number_of_snapshots):
        snapshot_id += 1
        snapshot = {
            'DBClusterSnapshotIdentifier': 'Snapshot' + str(snapshot_id),
            'Engine': DOCDB_ENGINE,
            'DBClusterIdentifier': DOCDB_CLUSTER_ID
        }
        result['DBClusterSnapshots'].append(snapshot)
    return result


def get_docdb_instances_side_effect(az):
    return {'DBInstances': [{'AvailabilityZone': az}]}


def get_cluster_azs_side_effect():
    return {'DBClusters': [{'AvailabilityZones': ['us-east-1a', 'us-east-1b', 'us-east-1c']}]}


DOCDB_INSTANCES = {
    'DBInstances': [
        {
            'DBInstanceStatus': DOCDB_INSTANCE_STATUS
        }
    ]
}


@pytest.mark.unit_test
class TestDocDBUtil(unittest.TestCase):
    def setUp(self):
        self.patcher = patch('boto3.client')
        self.client = self.patcher.start()
        self.mock_docdb = MagicMock()
        self.side_effect_map = {
            'docdb': self.mock_docdb
        }
        self.client.side_effect = lambda service_name: self.side_effect_map.get(service_name)

        self.mock_docdb.describe_db_instances.return_value = DOCDB_INSTANCES

    def tearDown(self):
        self.patcher.stop()

    # Test count_cluster_instances
    def test_count_cluster_instances(self):
        events = {
            'DbClusterInstances': get_docdb_clusters_side_effect(3)['DBClusters'][0]['DBClusterMembers']
        }
        response = count_cluster_instances(events, None)
        self.assertEqual(3, response['DbClusterInstancesNumber'])

    def test_count_cluster_instances_empty(self):
        events = {
            'DbClusterInstances': []
        }
        response = count_cluster_instances(events, None)
        self.assertEqual(0, response['DbClusterInstancesNumber'])

    def test_count_cluster_instances_missing(self):
        events = {}
        self.assertRaises(Exception, count_cluster_instances, events, None)

    # Test verify_db_instance_exist

    def test_verify_db_instance_exist(self):
        events = {
            'DBInstanceIdentifier': DOCDB_INSTANCE_ID,
            'DBClusterIdentifier': DOCDB_CLUSTER_ID,
        }
        response = verify_db_instance_exist(events, None)
        self.mock_docdb.describe_db_instances.assert_called_once_with(
            DBInstanceIdentifier=DOCDB_INSTANCE_ID,
            Filters=[
                {
                    'Name': 'db-cluster-id',
                    'Values': [DOCDB_CLUSTER_ID]
                },
            ]
        )
        self.assertEqual(DOCDB_INSTANCE_STATUS, response[DOCDB_INSTANCE_ID])

    def test_verify_db_instance_exist_missing_instance_id(self):
        events = {
            'DBClusterIdentifier': DOCDB_CLUSTER_ID,
        }
        self.assertRaises(Exception, verify_db_instance_exist, events, None)

    def test_verify_db_instance_exist_missing_cluster_id(self):
        events = {
            'DBInstanceIdentifier': DOCDB_INSTANCE_ID,
        }
        self.assertRaises(Exception, verify_db_instance_exist, events, None)

    def test_verify_db_instance_exist_not_found(self):
        events = {
            'DBInstanceIdentifier': DOCDB_INSTANCE_ID,
            'DBClusterIdentifier': DOCDB_CLUSTER_ID,
        }
        self.mock_docdb.describe_db_instances.side_effect = MagicMock(side_effect=Exception('DBInstanceNotFound'))
        self.assertRaises(Exception, verify_db_instance_exist, events, None)
        self.mock_docdb.describe_db_instances.assert_called_once_with(
            DBInstanceIdentifier=DOCDB_INSTANCE_ID,
            Filters=[
                {
                    'Name': 'db-cluster-id',
                    'Values': [DOCDB_CLUSTER_ID]
                },
            ]
        )

    # Test verify_cluster_instances

    def test_verify_cluster_instances(self):
        events = {
            'DBClusterIdentifier': DOCDB_CLUSTER_ID,
            'BeforeDbClusterInstancesNumber': 2
        }

        self.mock_docdb.describe_db_clusters.return_value = get_docdb_clusters_side_effect(3)
        response = verify_cluster_instances(events, None)
        self.mock_docdb.describe_db_clusters.assert_called_once_with(DBClusterIdentifier=DOCDB_CLUSTER_ID)
        self.assertEqual(3, response['DbClusterInstancesNumber'])

    def test_verify_cluster_instances_not_changed(self):
        events = {
            'DBClusterIdentifier': DOCDB_CLUSTER_ID,
            'BeforeDbClusterInstancesNumber': 3
        }

        self.mock_docdb.describe_db_clusters.return_value = get_docdb_clusters_side_effect(3)
        self.assertRaises(Exception, verify_cluster_instances, events, None)
        self.mock_docdb.describe_db_clusters.assert_called_once_with(DBClusterIdentifier=DOCDB_CLUSTER_ID)

    def test_verify_cluster_instances_missing_id(self):
        events = {}
        self.assertRaises(Exception, verify_cluster_instances, events, None)

    def test_verify_cluster_instances_missing_old_value(self):
        events = {
            'DBClusterIdentifier': DOCDB_CLUSTER_ID
        }
        self.assertRaises(Exception, verify_cluster_instances, events, None)

    # Test get_cluster_az
    def test_get_cluster_az_empty_events(self):
        events = {}
        self.assertRaises(Exception, get_cluster_az, events, None)

    def test_get_cluster_az_valid_cluster(self):
        events = {
            'DBClusterIdentifier': DOCDB_CLUSTER_ID
        }
        self.mock_docdb.describe_db_clusters.return_value = get_docdb_clusters_side_effect(1)
        response = get_cluster_az(events, None)
        self.assertEqual([DOCDB_AZ], response['cluster_azs'])

    def test_get_cluster_az_not_existing_cluster(self):
        events = {
            'DBClusterIdentifier': 'NOT_EXISTING_CLUSTER_ID'
        }
        self.mock_docdb.describe_db_clusters.return_value = {}
        self.assertRaises(Exception, get_cluster_az, events, None)

    # Test create_new_instance
    def test_create_new_instance_az_from_AvailabilityZone(self):
        events = {
            'AvailabilityZone': DOCDB_AZ,
            'DBInstanceIdentifier': 'id1',
            'DBInstanceClass': DOCDB_INSTANCE_CLASS,
            'Engine': DOCDB_ENGINE,
            'DBClusterIdentifier': DOCDB_CLUSTER_ID
        }
        self.mock_docdb.create_db_instance.return_value = get_create_db_instance_side_effect(DOCDB_AZ)
        response = create_new_instance(events, None)
        self.assertEqual({'instance_az': DOCDB_AZ}, response)
        self.mock_docdb.create_db_instance.assert_called_once_with(
            AvailabilityZone=DOCDB_AZ,
            DBInstanceIdentifier='id1',
            DBInstanceClass=DOCDB_INSTANCE_CLASS,
            Engine=DOCDB_ENGINE,
            DBClusterIdentifier=DOCDB_CLUSTER_ID
        )

    def test_create_new_instance_az_from_DBClusterAZs(self):
        events = {
            'DBClusterAZs': [DOCDB_AZ],
            'DBInstanceIdentifier': 'id1',
            'DBInstanceClass': DOCDB_INSTANCE_CLASS,
            'Engine': DOCDB_ENGINE,
            'DBClusterIdentifier': DOCDB_CLUSTER_ID
        }
        self.mock_docdb.create_db_instance.return_value = get_create_db_instance_side_effect(DOCDB_AZ)
        response = create_new_instance(events, None)
        self.assertEqual({'instance_az': DOCDB_AZ}, response)
        self.mock_docdb.create_db_instance.assert_called_once_with(
            AvailabilityZone=DOCDB_AZ,
            DBInstanceIdentifier='id1',
            DBInstanceClass=DOCDB_INSTANCE_CLASS,
            Engine=DOCDB_ENGINE,
            DBClusterIdentifier=DOCDB_CLUSTER_ID
        )

    def test_create_new_instance_missing_az(self):
        events = {
            'DBInstanceIdentifier': 'id1',
            'DBInstanceClass': DOCDB_INSTANCE_CLASS,
            'Engine': DOCDB_ENGINE,
            'DBClusterIdentifier': DOCDB_CLUSTER_ID
        }
        self.mock_docdb.create_db_instance.return_value = get_create_db_instance_side_effect(DOCDB_AZ)
        self.assertRaises(Exception, create_new_instance, events, None)

    def test_create_new_instance_missing_instance_identifier(self):
        events = {
            'DBClusterAZs': [DOCDB_AZ],
            'DBInstanceClass': DOCDB_INSTANCE_CLASS,
            'Engine': DOCDB_ENGINE,
            'DBClusterIdentifier': DOCDB_CLUSTER_ID
        }
        self.mock_docdb.create_db_instance.return_value = get_create_db_instance_side_effect(DOCDB_AZ)
        self.assertRaises(Exception, create_new_instance, events, None)

    def test_create_new_instance_missing_cluster_identifier(self):
        events = {
            'DBClusterAZs': [DOCDB_AZ],
            'DBInstanceIdentifier': 'id1',
            'DBInstanceClass': DOCDB_INSTANCE_CLASS,
            'Engine': DOCDB_ENGINE,
        }
        self.mock_docdb.create_db_instance.return_value = get_create_db_instance_side_effect(DOCDB_AZ)
        self.assertRaises(Exception, create_new_instance, events, None)

    def test_create_new_instance_missing_engine(self):
        events = {
            'DBClusterAZs': [DOCDB_AZ],
            'DBInstanceIdentifier': 'id1',
            'DBInstanceClass': DOCDB_INSTANCE_CLASS,
            'DBClusterIdentifier': DOCDB_CLUSTER_ID
        }
        self.mock_docdb.create_db_instance.return_value = get_create_db_instance_side_effect(DOCDB_AZ)
        self.assertRaises(Exception, create_new_instance, events, None)

    def test_create_new_instance_missing_instance_class(self):
        events = {
            'DBClusterAZs': [DOCDB_AZ],
            'DBInstanceIdentifier': 'id1',
            'Engine': DOCDB_ENGINE,
            'DBClusterIdentifier': DOCDB_CLUSTER_ID
        }
        self.mock_docdb.create_db_instance.return_value = get_create_db_instance_side_effect(DOCDB_AZ)
        self.assertRaises(Exception, create_new_instance, events, None)

<<<<<<< HEAD
    # Test get_latest_snapshot_id
    def test_get_latest_snapshot_id(self):
        events = {
            'DBClusterIdentifier': DOCDB_CLUSTER_ID
        }
        number_of_snapshots = 3
        latest_snapshot_id = 'Snapshot' + str(number_of_snapshots)
        self.mock_docdb.describe_db_cluster_snapshots.return_value = \
            get_describe_snapshots_side_effect(number_of_snapshots)
        response = get_latest_snapshot_id(events, None)
        self.assertEqual({
            'LatestSnapshotIdentifier': latest_snapshot_id,
            'LatestSnapshotEngine': DOCDB_ENGINE,
            'LatestClusterIdentifier': DOCDB_CLUSTER_ID
        }, response)
        self.mock_docdb.describe_db_cluster_snapshots.assert_called_once_with(DBClusterIdentifier=DOCDB_CLUSTER_ID)

    def test_get_latest_snapshot_id_no_snapshots_available(self):
        events = {
            'DBClusterIdentifier': DOCDB_CLUSTER_ID
        }
        self.mock_docdb.describe_db_cluster_snapshots.return_value = {'DBClusterSnapshots': []}
        self.assertRaises(Exception, get_latest_snapshot_id, events, None)
        self.mock_docdb.describe_db_cluster_snapshots.assert_called_once_with(DBClusterIdentifier=DOCDB_CLUSTER_ID)

    def test_get_latest_snapshot_id_empty_events(self):
        self.assertRaises(Exception, get_latest_snapshot_id, {}, None)

    # Test restore_db_cluster
    def test_restore_db_cluster_no_snapshot_identifier(self):
        events = {
            'DBClusterIdentifier': DOCDB_CLUSTER_ID,
            'DBSnapshotIdentifier': '',
            'LatestSnapshotIdentifier': 'Snapshot3',
            'LatestSnapshotEngine': DOCDB_ENGINE
        }
        response = restore_db_cluster(events, None)
        cluster_id = DOCDB_CLUSTER_ID + '-restored-from-backup'
        self.mock_docdb.restore_db_cluster_from_snapshot.assert_called_once_with(
            DBClusterIdentifier=cluster_id,
            SnapshotIdentifier='Snapshot3',
            Engine=DOCDB_ENGINE
        )
        self.assertEqual({'RestoredClusterIdentifier': cluster_id}, response)

    def test_restore_db_cluster_snapshot_identifier_latest(self):
        events = {
            'DBClusterIdentifier': DOCDB_CLUSTER_ID,
            'DBSnapshotIdentifier': 'latest',
            'LatestSnapshotIdentifier': 'Snapshot3',
            'LatestSnapshotEngine': DOCDB_ENGINE
        }
        response = restore_db_cluster(events, None)
        cluster_id = DOCDB_CLUSTER_ID + '-restored-from-backup'
        self.mock_docdb.restore_db_cluster_from_snapshot.assert_called_once_with(
            DBClusterIdentifier=cluster_id,
            SnapshotIdentifier='Snapshot3',
            Engine=DOCDB_ENGINE
        )
        self.assertEqual({'RestoredClusterIdentifier': cluster_id}, response)

    def test_restore_db_cluster_actual_snapshot_identifier(self):
        events = {
            'DBClusterIdentifier': DOCDB_CLUSTER_ID,
            'DBSnapshotIdentifier': 'Snapshot2',
            'LatestSnapshotIdentifier': 'Snapshot3',
            'LatestSnapshotEngine': DOCDB_ENGINE
        }
        response = restore_db_cluster(events, None)
        cluster_id = DOCDB_CLUSTER_ID + '-restored-from-backup'
        self.mock_docdb.restore_db_cluster_from_snapshot.assert_called_once_with(
            DBClusterIdentifier=cluster_id,
            SnapshotIdentifier='Snapshot2',
            Engine=DOCDB_ENGINE
        )
        self.assertEqual({'RestoredClusterIdentifier': cluster_id}, response)

    def test_restore_db_cluster_empty_events(self):
        self.assertRaises(Exception, restore_db_cluster, {}, None)
=======
    # Test get_recovery_time_input
    def test_get_recovery_time_input_latest_date(self):
        events = {
            'RestoreToDate': 'latest',
            'DBClusterIdentifier': DOCDB_CLUSTER_ID
        }
        date = datetime(2020, 1, 1, 0, 0)
        self.mock_docdb.describe_db_clusters.return_value = get_docdb_clusters_restore_date_side_effect(date)
        response = get_recovery_point_input(events, None)
        self.assertEqual({'RecoveryPoint': '2020-01-01T00:00:00'}, response)
        self.mock_docdb.describe_db_clusters.assert_called_once_with(
            DBClusterIdentifier=DOCDB_CLUSTER_ID
        )

    def test_get_recovery_time_input_actual_date(self):
        events = {
            'RestoreToDate': '2020-01-01T00:00:00',
            'DBClusterIdentifier': DOCDB_CLUSTER_ID
        }
        self.mock_docdb.describe_db_clusters.return_value = get_docdb_clusters_restore_date_side_effect('')
        response = get_recovery_point_input(events, None)
        self.assertEqual({'RecoveryPoint': '2020-01-01T00:00:00'}, response)

    def test_get_recovery_time_input_missing_restore_to_date(self):
        events = {
            'DBClusterIdentifier': DOCDB_CLUSTER_ID
        }
        self.assertRaises(Exception, get_recovery_point_input, events, None)

    def test_get_recovery_time_input_missing_db_cluster_identifier(self):
        events = {
            'RestoreToDate': '2020-01-01T00:00:00',
        }
        self.assertRaises(Exception, get_recovery_point_input, events, None)

    # Test backup_cluster_instances_type
    def test_backup_cluster_instances_type(self):
        cluster_members = [{
            'DBInstanceIdentifier': 'Instance1',
            'IsClusterWriter': True
        }, {
            'DBInstanceIdentifier': 'Instance2',
            'IsClusterWriter': False
        }]
        events = {'DBClusterInstances': cluster_members}
        self.mock_docdb.describe_db_instances.side_effect = [
            {'DBInstances': [
                {
                    'DBInstanceIdentifier': 'Instance1',
                    'DBInstanceClass': DOCDB_INSTANCE_CLASS,
                    'Engine': DOCDB_ENGINE,
                    'AvailabilityZone': DOCDB_AZ
                }
            ]},
            {'DBInstances': [
                {
                    'DBInstanceIdentifier': 'Instance2',
                    'DBInstanceClass': DOCDB_INSTANCE_CLASS,
                    'Engine': DOCDB_ENGINE,
                    'AvailabilityZone': DOCDB_AZ
                }
            ]}
        ]

        response = backup_cluster_instances_type(events, None)
        self.assertEqual({
            'DBClusterInstancesMetadata': {
                'Instance1': {
                    'DBInstanceClass': DOCDB_INSTANCE_CLASS,
                    'Engine': DOCDB_ENGINE,
                    'AvailabilityZone': DOCDB_AZ
                },
                'Instance2': {
                    'DBInstanceClass': DOCDB_INSTANCE_CLASS,
                    'Engine': DOCDB_ENGINE,
                    'AvailabilityZone': DOCDB_AZ
                }}
        }, response)
        calls = [
            call(DBInstanceIdentifier='Instance1'),
            call(DBInstanceIdentifier='Instance2')
        ]
        self.mock_docdb.describe_db_instances.assert_has_calls(calls)

    def test_backup_cluster_instances_type_empty_events(self):
        events = {}
        self.assertRaises(Exception, backup_cluster_instances_type, events, None)

    # Test restore_to_point_in_time
    def test_restore_to_point_in_time_restore_date_latest(self):
        vpc_security_group_ids = ['vpc1', 'vpc2']
        events = {
            'DBClusterIdentifier': DOCDB_CLUSTER_ID,
            'RestoreToDate': 'latest',
            'VpcSecurityGroupIds': vpc_security_group_ids
        }
        response = restore_to_point_in_time(events, None)
        new_cluster_identifier = DOCDB_CLUSTER_ID + '-restored'
        self.mock_docdb.restore_db_cluster_to_point_in_time.assert_called_once_with(
            DBClusterIdentifier=new_cluster_identifier,
            SourceDBClusterIdentifier=DOCDB_CLUSTER_ID,
            UseLatestRestorableTime=True,
            VpcSecurityGroupIds=vpc_security_group_ids
        )
        self.assertEqual({'RestoredClusterIdentifier': new_cluster_identifier}, response)

    def test_restore_to_point_in_time_actual_restore_date(self):
        vpc_security_group_ids = ['vpc1', 'vpc2']
        date = '2020-01-01T00:00:00Z'
        events = {
            'DBClusterIdentifier': DOCDB_CLUSTER_ID,
            'RestoreToDate': date,
            'VpcSecurityGroupIds': vpc_security_group_ids
        }
        response = restore_to_point_in_time(events, None)
        new_cluster_identifier = DOCDB_CLUSTER_ID + '-restored'
        self.mock_docdb.restore_db_cluster_to_point_in_time.assert_called_once_with(
            DBClusterIdentifier=new_cluster_identifier,
            SourceDBClusterIdentifier=DOCDB_CLUSTER_ID,
            RestoreToTime=datetime.strptime(date, "%Y-%m-%dT%H:%M:%S%z"),
            VpcSecurityGroupIds=vpc_security_group_ids
        )
        self.assertEqual({'RestoredClusterIdentifier': new_cluster_identifier}, response)

    def test_restore_to_point_in_time_empty_events(self):
        events = {}
        self.assertRaises(Exception, restore_to_point_in_time, events, None)

    # Test restore_db_cluster_instances
    def test_restore_db_cluster_instances_same_cluster_azs(self):
        events = {
            'BackupDbClusterInstancesCountValue': [
                {
                    'DBInstanceIdentifier': 'Instance1',
                    'IsClusterWriter': True
                }, {
                    'DBInstanceIdentifier': 'Instance2',
                    'IsClusterWriter': False
                }
            ],
            'DBClusterIdentifier': DOCDB_CLUSTER_ID,
            'DBClusterInstancesMetadata': {
                'Instance1': {
                    'DBInstanceClass': DOCDB_INSTANCE_CLASS,
                    'Engine': DOCDB_ENGINE,
                    'AvailabilityZone': 'us-east-1a'
                },
                'Instance2': {
                    'DBInstanceClass': DOCDB_INSTANCE_CLASS,
                    'Engine': DOCDB_ENGINE,
                    'AvailabilityZone': 'us-east-1b'
                }
            }
        }
        self.mock_docdb.describe_db_clusters.return_value = {
            'DBClusters': [
                {
                    'DBClusterIdentifier': DOCDB_CLUSTER_ID,
                    'AvailabilityZones': ['us-east-1a', 'us-east-1b']
                }
            ]
        }
        response = restore_db_cluster_instances(events, None)
        calls = [
            call(
                DBInstanceIdentifier='Instance1-restored',
                DBInstanceClass=DOCDB_INSTANCE_CLASS,
                Engine=DOCDB_ENGINE,
                DBClusterIdentifier=DOCDB_CLUSTER_ID,
                AvailabilityZone='us-east-1a',
                PromotionTier=1
            ),
            call(
                DBInstanceIdentifier='Instance2-restored',
                DBInstanceClass=DOCDB_INSTANCE_CLASS,
                Engine=DOCDB_ENGINE,
                DBClusterIdentifier=DOCDB_CLUSTER_ID,
                AvailabilityZone='us-east-1b',
                PromotionTier=2
            )
        ]
        self.mock_docdb.create_db_instance.assert_has_calls(calls)
        self.assertEqual(['Instance1-restored', 'Instance2-restored'], response)

    def test_restore_db_cluster_instances_different_cluster_azs(self):
        events = {
            'BackupDbClusterInstancesCountValue': [
                {
                    'DBInstanceIdentifier': 'Instance1',
                    'IsClusterWriter': True
                }, {
                    'DBInstanceIdentifier': 'Instance2',
                    'IsClusterWriter': False
                }, {
                    'DBInstanceIdentifier': 'Instance3',
                    'IsClusterWriter': False
                }
            ],
            'DBClusterIdentifier': DOCDB_CLUSTER_ID,
            'DBClusterInstancesMetadata': {
                'Instance1': {
                    'DBInstanceClass': DOCDB_INSTANCE_CLASS,
                    'Engine': DOCDB_ENGINE,
                    'AvailabilityZone': 'us-east-1a'
                },
                'Instance2': {
                    'DBInstanceClass': DOCDB_INSTANCE_CLASS,
                    'Engine': DOCDB_ENGINE,
                    'AvailabilityZone': 'us-east-1b'
                },
                'Instance3': {
                    'DBInstanceClass': DOCDB_INSTANCE_CLASS,
                    'Engine': DOCDB_ENGINE,
                    'AvailabilityZone': 'us-east-1c'
                }
            }
        }
        self.mock_docdb.describe_db_clusters.return_value = {
            'DBClusters': [
                {
                    'DBClusterIdentifier': DOCDB_CLUSTER_ID,
                    'AvailabilityZones': ['us-east-1a', 'us-east-1d', 'us-east-1f']
                }
            ]
        }
        response = restore_db_cluster_instances(events, None)
        calls = [
            call(
                DBInstanceIdentifier='Instance1-restored',
                DBInstanceClass=DOCDB_INSTANCE_CLASS,
                Engine=DOCDB_ENGINE,
                DBClusterIdentifier=DOCDB_CLUSTER_ID,
                AvailabilityZone='us-east-1a',
                PromotionTier=1
            ),
            call(
                DBInstanceIdentifier='Instance2-restored',
                DBInstanceClass=DOCDB_INSTANCE_CLASS,
                Engine=DOCDB_ENGINE,
                DBClusterIdentifier=DOCDB_CLUSTER_ID,
                AvailabilityZone='us-east-1d',
                PromotionTier=2
            ),
            call(
                DBInstanceIdentifier='Instance3-restored',
                DBInstanceClass=DOCDB_INSTANCE_CLASS,
                Engine=DOCDB_ENGINE,
                DBClusterIdentifier=DOCDB_CLUSTER_ID,
                AvailabilityZone='us-east-1f',
                PromotionTier=2
            )
        ]
        self.mock_docdb.create_db_instance.assert_has_calls(calls)
        self.assertEqual(['Instance1-restored', 'Instance2-restored', 'Instance3-restored'], response)

    def test_create_db_instance_empty_events(self):
        self.assertRaises(Exception, restore_db_cluster_instances, {}, None)

    # Test rename_replaced_db_cluster
    def test_rename_replaced_db_cluster(self):
        events = {
            'DBClusterIdentifier': DOCDB_CLUSTER_ID
        }
        response = rename_replaced_db_cluster(events, None)
        self.mock_docdb.modify_db_cluster.assert_called_once_with(
            DBClusterIdentifier=DOCDB_CLUSTER_ID,
            NewDBClusterIdentifier=DOCDB_CLUSTER_ID + '-replaced',
            ApplyImmediately=True
        )
        self.assertEqual({'ReplacedClusterIdentifier': DOCDB_CLUSTER_ID + '-replaced'}, response)

    def test_rename_replaced_db_cluster_empty_events(self):
        self.assertRaises(Exception, rename_replaced_db_cluster, {}, None)

    # Test rename_replaced_db_instances
    def test_rename_replaced_db_instances(self):
        events = {
            'BackupDbClusterInstancesCountValue': [
                {
                    'DBInstanceIdentifier': 'Instance1',
                    'IsClusterWriter': True
                }, {
                    'DBInstanceIdentifier': 'Instance2',
                    'IsClusterWriter': False
                }
            ],
        }
        response = rename_replaced_db_instances(events, None)
        calls = [
            call(
                DBInstanceIdentifier='Instance1',
                ApplyImmediately=True,
                NewDBInstanceIdentifier='Instance1-replaced',
            ),
            call(
                DBInstanceIdentifier='Instance2',
                ApplyImmediately=True,
                NewDBInstanceIdentifier='Instance2-replaced',
            )
        ]
        self.mock_docdb.modify_db_instance.assert_has_calls(calls)
        self.assertEqual(['Instance1-replaced', 'Instance2-replaced'], response)

    def test_rename_replaced_db_instances_empty_events(self):
        self.assertRaises(Exception, rename_replaced_db_instances, {}, None)

    # Test rename_restored_db_instances
    def test_rename_restored_db_instances(self):
        events = {
            'RestoredInstancesIdentifiers': ['Instance1-restored', 'Instance2-restored']
        }
        response = rename_restored_db_instances(events, None)
        calls = [
            call(
                DBInstanceIdentifier='Instance1-restored',
                ApplyImmediately=True,
                NewDBInstanceIdentifier='Instance1'
            ),
            call(
                DBInstanceIdentifier='Instance2-restored',
                ApplyImmediately=True,
                NewDBInstanceIdentifier='Instance2'
            )
        ]
        self.mock_docdb.modify_db_instance.assert_has_calls(calls)
        self.assertEqual(['Instance1', 'Instance2'], response)

    def test_rename_restored_db_instances_empty_events(self):
        self.assertRaises(Exception, rename_restored_db_instances, {}, None)
>>>>>>> 91a6c73b
<|MERGE_RESOLUTION|>--- conflicted
+++ resolved
@@ -5,13 +5,9 @@
 import pytest
 
 from documents.util.scripts.src.docdb_util import count_cluster_instances, verify_db_instance_exist, \
-<<<<<<< HEAD
-    verify_cluster_instances, get_cluster_az, create_new_instance, get_latest_snapshot_id, restore_db_cluster
-=======
     verify_cluster_instances, get_cluster_az, create_new_instance, get_recovery_point_input, \
     backup_cluster_instances_type, restore_to_point_in_time, restore_db_cluster_instances, rename_replaced_db_cluster, \
-    rename_replaced_db_instances, rename_restored_db_instances
->>>>>>> 91a6c73b
+    rename_replaced_db_instances, rename_restored_db_instances, get_latest_snapshot_id, restore_db_cluster
 
 DOCDB_AZ = 'docdb-az'
 DOCDB_CLUSTER_ID = 'docdb-cluster-id'
@@ -323,87 +319,6 @@
         self.mock_docdb.create_db_instance.return_value = get_create_db_instance_side_effect(DOCDB_AZ)
         self.assertRaises(Exception, create_new_instance, events, None)
 
-<<<<<<< HEAD
-    # Test get_latest_snapshot_id
-    def test_get_latest_snapshot_id(self):
-        events = {
-            'DBClusterIdentifier': DOCDB_CLUSTER_ID
-        }
-        number_of_snapshots = 3
-        latest_snapshot_id = 'Snapshot' + str(number_of_snapshots)
-        self.mock_docdb.describe_db_cluster_snapshots.return_value = \
-            get_describe_snapshots_side_effect(number_of_snapshots)
-        response = get_latest_snapshot_id(events, None)
-        self.assertEqual({
-            'LatestSnapshotIdentifier': latest_snapshot_id,
-            'LatestSnapshotEngine': DOCDB_ENGINE,
-            'LatestClusterIdentifier': DOCDB_CLUSTER_ID
-        }, response)
-        self.mock_docdb.describe_db_cluster_snapshots.assert_called_once_with(DBClusterIdentifier=DOCDB_CLUSTER_ID)
-
-    def test_get_latest_snapshot_id_no_snapshots_available(self):
-        events = {
-            'DBClusterIdentifier': DOCDB_CLUSTER_ID
-        }
-        self.mock_docdb.describe_db_cluster_snapshots.return_value = {'DBClusterSnapshots': []}
-        self.assertRaises(Exception, get_latest_snapshot_id, events, None)
-        self.mock_docdb.describe_db_cluster_snapshots.assert_called_once_with(DBClusterIdentifier=DOCDB_CLUSTER_ID)
-
-    def test_get_latest_snapshot_id_empty_events(self):
-        self.assertRaises(Exception, get_latest_snapshot_id, {}, None)
-
-    # Test restore_db_cluster
-    def test_restore_db_cluster_no_snapshot_identifier(self):
-        events = {
-            'DBClusterIdentifier': DOCDB_CLUSTER_ID,
-            'DBSnapshotIdentifier': '',
-            'LatestSnapshotIdentifier': 'Snapshot3',
-            'LatestSnapshotEngine': DOCDB_ENGINE
-        }
-        response = restore_db_cluster(events, None)
-        cluster_id = DOCDB_CLUSTER_ID + '-restored-from-backup'
-        self.mock_docdb.restore_db_cluster_from_snapshot.assert_called_once_with(
-            DBClusterIdentifier=cluster_id,
-            SnapshotIdentifier='Snapshot3',
-            Engine=DOCDB_ENGINE
-        )
-        self.assertEqual({'RestoredClusterIdentifier': cluster_id}, response)
-
-    def test_restore_db_cluster_snapshot_identifier_latest(self):
-        events = {
-            'DBClusterIdentifier': DOCDB_CLUSTER_ID,
-            'DBSnapshotIdentifier': 'latest',
-            'LatestSnapshotIdentifier': 'Snapshot3',
-            'LatestSnapshotEngine': DOCDB_ENGINE
-        }
-        response = restore_db_cluster(events, None)
-        cluster_id = DOCDB_CLUSTER_ID + '-restored-from-backup'
-        self.mock_docdb.restore_db_cluster_from_snapshot.assert_called_once_with(
-            DBClusterIdentifier=cluster_id,
-            SnapshotIdentifier='Snapshot3',
-            Engine=DOCDB_ENGINE
-        )
-        self.assertEqual({'RestoredClusterIdentifier': cluster_id}, response)
-
-    def test_restore_db_cluster_actual_snapshot_identifier(self):
-        events = {
-            'DBClusterIdentifier': DOCDB_CLUSTER_ID,
-            'DBSnapshotIdentifier': 'Snapshot2',
-            'LatestSnapshotIdentifier': 'Snapshot3',
-            'LatestSnapshotEngine': DOCDB_ENGINE
-        }
-        response = restore_db_cluster(events, None)
-        cluster_id = DOCDB_CLUSTER_ID + '-restored-from-backup'
-        self.mock_docdb.restore_db_cluster_from_snapshot.assert_called_once_with(
-            DBClusterIdentifier=cluster_id,
-            SnapshotIdentifier='Snapshot2',
-            Engine=DOCDB_ENGINE
-        )
-        self.assertEqual({'RestoredClusterIdentifier': cluster_id}, response)
-
-    def test_restore_db_cluster_empty_events(self):
-        self.assertRaises(Exception, restore_db_cluster, {}, None)
-=======
     # Test get_recovery_time_input
     def test_get_recovery_time_input_latest_date(self):
         events = {
@@ -733,4 +648,83 @@
 
     def test_rename_restored_db_instances_empty_events(self):
         self.assertRaises(Exception, rename_restored_db_instances, {}, None)
->>>>>>> 91a6c73b
+
+    # Test get_latest_snapshot_id
+    def test_get_latest_snapshot_id(self):
+        events = {
+            'DBClusterIdentifier': DOCDB_CLUSTER_ID
+        }
+        number_of_snapshots = 3
+        latest_snapshot_id = 'Snapshot' + str(number_of_snapshots)
+        self.mock_docdb.describe_db_cluster_snapshots.return_value = \
+            get_describe_snapshots_side_effect(number_of_snapshots)
+        response = get_latest_snapshot_id(events, None)
+        self.assertEqual({
+            'LatestSnapshotIdentifier': latest_snapshot_id,
+            'LatestSnapshotEngine': DOCDB_ENGINE,
+            'LatestClusterIdentifier': DOCDB_CLUSTER_ID
+        }, response)
+        self.mock_docdb.describe_db_cluster_snapshots.assert_called_once_with(DBClusterIdentifier=DOCDB_CLUSTER_ID)
+
+    def test_get_latest_snapshot_id_no_snapshots_available(self):
+        events = {
+            'DBClusterIdentifier': DOCDB_CLUSTER_ID
+        }
+        self.mock_docdb.describe_db_cluster_snapshots.return_value = {'DBClusterSnapshots': []}
+        self.assertRaises(Exception, get_latest_snapshot_id, events, None)
+        self.mock_docdb.describe_db_cluster_snapshots.assert_called_once_with(DBClusterIdentifier=DOCDB_CLUSTER_ID)
+
+    def test_get_latest_snapshot_id_empty_events(self):
+        self.assertRaises(Exception, get_latest_snapshot_id, {}, None)
+
+    # Test restore_db_cluster
+    def test_restore_db_cluster_no_snapshot_identifier(self):
+        events = {
+            'DBClusterIdentifier': DOCDB_CLUSTER_ID,
+            'DBSnapshotIdentifier': '',
+            'LatestSnapshotIdentifier': 'Snapshot3',
+            'LatestSnapshotEngine': DOCDB_ENGINE
+        }
+        response = restore_db_cluster(events, None)
+        cluster_id = DOCDB_CLUSTER_ID + '-restored-from-backup'
+        self.mock_docdb.restore_db_cluster_from_snapshot.assert_called_once_with(
+            DBClusterIdentifier=cluster_id,
+            SnapshotIdentifier='Snapshot3',
+            Engine=DOCDB_ENGINE
+        )
+        self.assertEqual({'RestoredClusterIdentifier': cluster_id}, response)
+
+    def test_restore_db_cluster_snapshot_identifier_latest(self):
+        events = {
+            'DBClusterIdentifier': DOCDB_CLUSTER_ID,
+            'DBSnapshotIdentifier': 'latest',
+            'LatestSnapshotIdentifier': 'Snapshot3',
+            'LatestSnapshotEngine': DOCDB_ENGINE
+        }
+        response = restore_db_cluster(events, None)
+        cluster_id = DOCDB_CLUSTER_ID + '-restored-from-backup'
+        self.mock_docdb.restore_db_cluster_from_snapshot.assert_called_once_with(
+            DBClusterIdentifier=cluster_id,
+            SnapshotIdentifier='Snapshot3',
+            Engine=DOCDB_ENGINE
+        )
+        self.assertEqual({'RestoredClusterIdentifier': cluster_id}, response)
+
+    def test_restore_db_cluster_actual_snapshot_identifier(self):
+        events = {
+            'DBClusterIdentifier': DOCDB_CLUSTER_ID,
+            'DBSnapshotIdentifier': 'Snapshot2',
+            'LatestSnapshotIdentifier': 'Snapshot3',
+            'LatestSnapshotEngine': DOCDB_ENGINE
+        }
+        response = restore_db_cluster(events, None)
+        cluster_id = DOCDB_CLUSTER_ID + '-restored-from-backup'
+        self.mock_docdb.restore_db_cluster_from_snapshot.assert_called_once_with(
+            DBClusterIdentifier=cluster_id,
+            SnapshotIdentifier='Snapshot2',
+            Engine=DOCDB_ENGINE
+        )
+        self.assertEqual({'RestoredClusterIdentifier': cluster_id}, response)
+
+    def test_restore_db_cluster_empty_events(self):
+        self.assertRaises(Exception, restore_db_cluster, {}, None)