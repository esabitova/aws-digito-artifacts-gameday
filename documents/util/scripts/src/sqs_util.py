import json
import logging
import time
import uuid
from datetime import datetime
from typing import List, Callable, Optional

import boto3
from botocore.exceptions import ClientError

logger = logging.getLogger()
logger.setLevel(logging.INFO)


def add_deny_in_sqs_policy(events: dict, context: dict) -> dict:
    """
    Add deny policy statement(-s) to the SQS policy whether it is empty or not
    :return: updated SQS policy with deny
    """
    if "ActionsToDeny" not in events or "Resource" not in events or "SourcePolicy" not in events:
        raise KeyError("Requires ActionsToDeny and Resource and SourcePolicy in events")

    actions_to_deny: List = events.get("ActionsToDeny")
    resource: str = events.get("Resource")
    source_policy: str = events.get("SourcePolicy")
    source_policy = None if source_policy.startswith("{{") else source_policy

    deny_policy_statement_id: str = f"DenyPolicyStatement-{uuid.uuid4()}"
    deny_policy_statement: dict = {
        "Effect": "Deny",
        "Sid": deny_policy_statement_id,
        "Principal": "*",
        "Action": actions_to_deny,
        "Resource": resource,
    }

    if source_policy is None:
        policy_id: str = f"DenyPolicy-{uuid.uuid4()}"
        sqs_policy: dict = {
            "Version": "2012-10-17",
            "Id": policy_id,
            "Statement": [deny_policy_statement]
        }
        return {"Policy": json.dumps(sqs_policy),
                "PolicySid": policy_id,
                "DenyPolicyStatementSid": deny_policy_statement_id}
    else:
        source_policy: dict = json.loads(source_policy)
        statement: List = source_policy.get("Statement")
        if statement is None or len(statement) == 0:
            raise KeyError("Requires not empty Statement in SQS Policy")
        statement.append(deny_policy_statement)
        return {"Policy": json.dumps(source_policy),
                "PolicySid": source_policy.get("Id"),
                "DenyPolicyStatementSid": deny_policy_statement_id}


def revert_sqs_policy(events: dict, context: dict) -> None:
    """
    Revert SQS policy to the initial state by providing the backup policy
    """
    if "QueueUrl" not in events or "OptionalBackupPolicy" not in events:
        raise KeyError("Requires QueueUrl and OptionalBackupPolicy in events")
    sqs_client = boto3.client("sqs")
    queue_url: str = events.get("QueueUrl")
    optional_backup_policy: str = events.get("OptionalBackupPolicy")
    optional_backup_policy = None if optional_backup_policy.startswith("{{") else optional_backup_policy
    if optional_backup_policy is None:
        sqs_client.set_queue_attributes(QueueUrl=queue_url, Attributes={"Policy": ""})
    else:
        sqs_client.set_queue_attributes(QueueUrl=queue_url, Attributes={"Policy": str(optional_backup_policy)})


def send_message_of_size(events, context):
    """
    Sends a message of given size in bytes. Character u'a' is equal to one byte
    """
    sqs_client = boto3.client("sqs")
    queue_url = events['QueueUrl']
    message_size = events['MessageSize']
    message_body = 'a' * message_size

    is_fifo = queue_url[-5:] == '.fifo'
    if is_fifo:
        message_deduplication_id = events['MessageDeduplicationId']
        message_group_id = 'digito-capacity-failure-test'
        response = sqs_client.send_message(
            QueueUrl=queue_url,
            MessageBody=message_body,
            MessageGroupId=message_group_id,
            MessageDeduplicationId=message_deduplication_id
        )
    else:
        response = sqs_client.send_message(
            QueueUrl=queue_url,
            MessageBody=message_body
        )
    return response


def get_message_receipt_handle(queue_url: str, message_id: str, timeout: int):
    """
    Loop through all messages on SQS queue, find message by ID and return its ReceiptHandle
    :param queue_url The URL of the queue
    :param message_id The message ID
    :param timeout Max time to wait until message found
    :return ReceiptHandle of the message
    """
    sqs_client = boto3.client("sqs")
    start = datetime.now()

    while True:
        response = sqs_client.receive_message(
            QueueUrl=queue_url,
            MaxNumberOfMessages=10
        )

        if 'Messages' in response and len(response['Messages']):
            for message in response['Messages']:
                if message['MessageId'] == message_id:
                    return message['ReceiptHandle']

        if (datetime.now() - start).total_seconds() > timeout:
            raise Exception(f'Message {message_id} not found before timeout')


def delete_message_by_id(event, context):
    """
    Delete message by its ID
    """
    sqs_client = boto3.client("sqs")
    queue_url = event['QueueUrl']
    message_id = event['MessageId']
    timeout = int(event.get('TimeOut', 100))
    receipt_handle = get_message_receipt_handle(queue_url, message_id, timeout)
    response = sqs_client.delete_message(QueueUrl=queue_url, ReceiptHandle=receipt_handle)
    return response


<<<<<<< HEAD
def update_sqs_redrive_policy(events: dict, context: dict) -> dict:
    """
    Update SQS Redrive Policy with new value of MaxReceiveCount
    """
    if "SourceRedrivePolicy" not in events or "MaxReceiveCount" not in events:
        raise KeyError("Requires SourceRedrivePolicy and MaxReceiveCount in events")

    source_redrive_policy: str = events.get("SourceRedrivePolicy")
    if not source_redrive_policy:
        raise KeyError("Requires not empty SourceRedrivePolicy")

    max_receive_count: int = events.get("MaxReceiveCount")
    if not 1 <= max_receive_count <= 1000:
        raise KeyError("Requires MaxReceiveCount to be in a range 1...1000")

    source_redrive_policy: dict = json.loads(source_redrive_policy)
    redrive_policy: dict = {
        "deadLetterTargetArn": source_redrive_policy.get("deadLetterTargetArn"),
        "maxReceiveCount": max_receive_count
    }
    return {"RedrivePolicy": json.dumps(redrive_policy)}


def get_dead_letter_queue_url(events: dict, context: dict) -> dict:
    """
    Retrieves dead-letter queue URL by RedrivePolicy
    """
    if "SourceRedrivePolicy" not in events:
        raise KeyError("Requires SourceRedrivePolicy in events")

    source_redrive_policy: str = events.get("SourceRedrivePolicy")
    if not source_redrive_policy:
        raise KeyError("Requires not empty SourceRedrivePolicy")

    source_redrive_policy: dict = json.loads(source_redrive_policy)
    dead_letter_queue_arn: str = source_redrive_policy.get("deadLetterTargetArn")
    dead_letter_queue_name: str = dead_letter_queue_arn.split(':', 5)[5]
    get_queue_url_response: dict = sqs_client.get_queue_url(QueueName=dead_letter_queue_name)
    dead_letter_queue_url: str = get_queue_url_response['QueueUrl']
    return {"QueueUrl": dead_letter_queue_url}
=======
def transform_message_and_attributes(message: dict) -> dict:
    """
    General method to transform one message
    :param message: Message to transform
    :return: transformed message
    """
    message_to_send = {'Id': message.get('MessageId'),
                       'MessageBody': message.get('Body')}
    if message.get('MessageAttributes') is not None:
        message_to_send['MessageAttributes'] = message.get('MessageAttributes')
    attributes = message.get('Attributes')
    if attributes is not None:
        aws_trace_header = attributes.get('AWSTraceHeader')
        if aws_trace_header is not None:
            message_to_send['MessageSystemAttributes'] = \
                {'AWSTraceHeader': {'StringValue': aws_trace_header,
                                    'DataType': 'String'}}
    return message_to_send


def transform_message_from_fifo_to_fifo(message: dict) -> dict:
    """
    Transform one message from FIFO to FIFO
    :param message: Message to transform
    :return: transformed message
    """
    message_to_send = transform_message_and_attributes(message)

    attributes = message.get('Attributes')
    if attributes is not None:
        message_to_send['MessageDeduplicationId'] = attributes.get('MessageDeduplicationId')
        message_to_send['MessageGroupId'] = str(attributes.get('MessageGroupId'))
    return message_to_send


def transform_message_from_standard_to_fifo(message: dict) -> dict:
    """
    Transform one message from Standard to FIFO
    :param message: Message to transform
    :return: transformed message
    """
    message_to_send = transform_message_and_attributes(message)
    message_to_send['MessageDeduplicationId'] = str(uuid.uuid4())
    message_to_send['MessageGroupId'] = str(uuid.uuid4())
    return message_to_send


def transform_messages(messages: List[dict], transform_message_function: Callable) -> List[dict]:
    """
    Transform all messages
    :param messages: messages to transform
    :param transform_message_function: method to transform one message
    :return: transformed messages
    """
    transformed_messages: List[dict] = []
    for message in messages:
        message = transform_message_function(message)
        transformed_messages.append(message)
    return transformed_messages


def send_messages(messages_to_send: List[dict], target_queue_url: str) -> dict:
    """
    Send messages by batch operation
    :param messages_to_send: messages to send
    :param target_queue_url: URL of the queue to send
    :return: response of send_message_batch method
    """
    sqs_client = boto3.client("sqs")
    send_message_batch_response: dict = sqs_client.send_message_batch(QueueUrl=target_queue_url,
                                                                      Entries=messages_to_send)
    return send_message_batch_response


def receive_messages(source_queue_url: str, messages_transfer_batch_size: int) -> Optional[List[dict]]:
    """
    Receive messages
    :param messages_transfer_batch_size: how many messages to receive
    :param source_queue_url:  URL of the queue where from messages are received
    :return: response of receive_message method
    """
    sqs_client = boto3.client("sqs")
    receive_message_response: dict = \
        sqs_client.receive_message(QueueUrl=source_queue_url,
                                   MaxNumberOfMessages=messages_transfer_batch_size,
                                   MessageAttributeNames=['All'],
                                   AttributeNames=['All'])
    return receive_message_response.get('Messages')


def transfer_messages(events: dict, context: dict) -> dict:
    """
    Move received_messages from one queue to another.
    """
    if "SourceQueueUrl" not in events or "TargetQueueUrl" not in events \
            or "NumberOfMessagesToTransfer" not in events or "ForceExecution" not in events \
            or "MessagesTransferBatchSize" not in events:
        raise KeyError("Requires SourceQueueUrl and TargetQueueUrl and NumberOfMessagesToTransfer and "
                       "MessagesTransferBatchSize and ForceExecution in events")
    sqs_client = boto3.client("sqs")
    start_execution = datetime.utcnow()

    source_queue_url: str = events['SourceQueueUrl']
    target_queue_url: str = events['TargetQueueUrl']
    force_execution: bool = bool(events['ForceExecution'])
    number_of_messages_to_transfer: int = int(events['NumberOfMessagesToTransfer'])
    messages_transfer_batch_size: int = int(events['MessagesTransferBatchSize'])

    is_source_queue_fifo: bool = is_queue_fifo(source_queue_url, sqs_client)
    is_target_queue_fifo: bool = is_queue_fifo(target_queue_url, sqs_client)

    if force_execution is False and is_source_queue_fifo != is_target_queue_fifo:
        raise ValueError(f'The source queue and target queue have different types when ForceExecution '
                         f'parameter is {force_execution}: ')

    number_of_messages_transferred_to_target = 0
    number_of_messages_failed_to_send_to_target = 0
    number_of_messages_failed_to_delete_from_source = 0
    start = now = int(time.time())
    max_duration_seconds = 9 * 60
    loop_count = 1
    number_of_messages_received_from_source = 0

    while number_of_messages_received_from_source < number_of_messages_to_transfer \
            and (now - start) < max_duration_seconds:
        logger.debug(f'Entered into loop #{loop_count} '
                     f'with number_of_messages_transferred_to_target < number_of_messages_to_transfer = '
                     f'{number_of_messages_transferred_to_target} < {number_of_messages_to_transfer}, '
                     f'(now - start) < max_duration_seconds = {now - start} < {max_duration_seconds}')

        messages_transfer_batch_size_for_each_call = \
            min((number_of_messages_to_transfer - number_of_messages_received_from_source),
                messages_transfer_batch_size)

        received_messages: Optional[List[dict]] = receive_messages(source_queue_url,
                                                                   messages_transfer_batch_size_for_each_call)
        if received_messages is None or len(received_messages) == 0:
            return get_statistics(loop_count, now, number_of_messages_failed_to_delete_from_source,
                                  number_of_messages_failed_to_send_to_target,
                                  number_of_messages_transferred_to_target, source_queue_url, start,
                                  start_execution, max_duration_seconds)
        else:
            number_of_messages_received_from_source += len(received_messages)

        messages_to_send: List[dict] = []
        if is_source_queue_fifo and is_target_queue_fifo:  # If both queues are FIFO
            messages_to_send = transform_messages(received_messages, transform_message_from_fifo_to_fifo)
        elif not is_source_queue_fifo and not is_target_queue_fifo:  # If both queues are standard
            messages_to_send = transform_messages(received_messages, transform_message_and_attributes)
        elif is_source_queue_fifo and not is_target_queue_fifo:
            messages_to_send = transform_messages(received_messages, transform_message_and_attributes)
        elif not is_source_queue_fifo and is_target_queue_fifo:
            messages_to_send = transform_messages(received_messages, transform_message_from_standard_to_fifo)

        send_message_batch_response: dict = send_messages(messages_to_send, target_queue_url)
        successfully_sent_results = send_message_batch_response.get('Successful')
        if successfully_sent_results is not None:
            successfully_sent_results_number = len(successfully_sent_results)
            logger.info(f'Succeed to send {successfully_sent_results_number} message(-s) '
                        f'during the loop #{loop_count}: '
                        f'{successfully_sent_results}')

            message_id_to_receipt_handle = {message.get('MessageId'): message.get('ReceiptHandle')
                                            for message in received_messages}
            delete_message_entries: List = [{'Id': result.get('Id'),
                                             'ReceiptHandle': message_id_to_receipt_handle.get(result.get('Id'))}
                                            for result in successfully_sent_results]
            delete_message_batch_response: dict = sqs_client.delete_message_batch(QueueUrl=source_queue_url,
                                                                                  Entries=delete_message_entries)
            failed_delete_messages: List[dict] = delete_message_batch_response.get('Failed')
            if failed_delete_messages is not None:
                failed_delete_messages_number = len(failed_delete_messages)
                logger.info(f'Failed to delete {failed_delete_messages_number} message(-s) '
                            f'during the loop #{loop_count}: '
                            f'{failed_delete_messages}')
                number_of_messages_failed_to_delete_from_source += failed_delete_messages_number

            succeed_delete_messages = delete_message_batch_response.get('Successful')
            if succeed_delete_messages is not None:
                logger.info(f'Succeed to delete {len(succeed_delete_messages)} message(-s) '
                            f'during the loop #{loop_count}: '
                            f'{succeed_delete_messages}')
                number_of_messages_transferred_to_target += len(succeed_delete_messages)

        failed_send_results: dict = send_message_batch_response.get('Failed')
        if failed_send_results is not None:
            failed_send_results_number = len(failed_send_results)
            logger.info(f'Failed to send {failed_send_results_number} message(-s) '
                        f'during the loop #{loop_count}: '
                        f'{failed_send_results}')
            number_of_messages_failed_to_send_to_target += failed_send_results_number

        now = int(time.time())
        loop_count += 1

    return get_statistics(loop_count, now, number_of_messages_failed_to_delete_from_source,
                          number_of_messages_failed_to_send_to_target,
                          number_of_messages_transferred_to_target, source_queue_url, start,
                          start_execution, max_duration_seconds)


def get_statistics(loop_count: int, now, number_of_messages_failed_to_delete_from_source: int,
                   number_of_messages_failed_to_send_to_target: int,
                   number_of_messages_transferred_to_target: int,
                   source_queue_url: str, start, start_execution, max_duration_seconds: int):
    statistics = {'NumberOfMessagesTransferredToTarget': number_of_messages_transferred_to_target,
                  'NumberOfMessagesFailedToDeleteFromSource':
                      number_of_messages_failed_to_delete_from_source,
                  'NumberOfMessagesFailedToSendToTarget': number_of_messages_failed_to_send_to_target,
                  'TimeElapsed': str((datetime.utcnow() - start_execution).total_seconds())}
    logger.info(f'Quiting the loop to receive the messages from source queue with URL = {source_queue_url} '
                f'because there are no messages received during the loop #{loop_count} and {(now - start)} '
                f'second(-s) of script\'s execution or the maximum time in {max_duration_seconds} was elapsed. '
                f'Statistics: {statistics}')
    return statistics


def is_queue_fifo(queue_url: str, sqs_client):
    try:
        sqs_client.get_queue_attributes(QueueUrl=queue_url, AttributeNames=['FifoQueue'])
    except ClientError as e:
        if e.response['Error']['Code'] == 'InvalidAttributeName':
            logger.info(f'The queue with url = {queue_url} is not a FIFO')
            return False
        else:
            logger.error(e)
            raise e
    return True
>>>>>>> 45670020
<|MERGE_RESOLUTION|>--- conflicted
+++ resolved
@@ -137,48 +137,6 @@
     return response
 
 
-<<<<<<< HEAD
-def update_sqs_redrive_policy(events: dict, context: dict) -> dict:
-    """
-    Update SQS Redrive Policy with new value of MaxReceiveCount
-    """
-    if "SourceRedrivePolicy" not in events or "MaxReceiveCount" not in events:
-        raise KeyError("Requires SourceRedrivePolicy and MaxReceiveCount in events")
-
-    source_redrive_policy: str = events.get("SourceRedrivePolicy")
-    if not source_redrive_policy:
-        raise KeyError("Requires not empty SourceRedrivePolicy")
-
-    max_receive_count: int = events.get("MaxReceiveCount")
-    if not 1 <= max_receive_count <= 1000:
-        raise KeyError("Requires MaxReceiveCount to be in a range 1...1000")
-
-    source_redrive_policy: dict = json.loads(source_redrive_policy)
-    redrive_policy: dict = {
-        "deadLetterTargetArn": source_redrive_policy.get("deadLetterTargetArn"),
-        "maxReceiveCount": max_receive_count
-    }
-    return {"RedrivePolicy": json.dumps(redrive_policy)}
-
-
-def get_dead_letter_queue_url(events: dict, context: dict) -> dict:
-    """
-    Retrieves dead-letter queue URL by RedrivePolicy
-    """
-    if "SourceRedrivePolicy" not in events:
-        raise KeyError("Requires SourceRedrivePolicy in events")
-
-    source_redrive_policy: str = events.get("SourceRedrivePolicy")
-    if not source_redrive_policy:
-        raise KeyError("Requires not empty SourceRedrivePolicy")
-
-    source_redrive_policy: dict = json.loads(source_redrive_policy)
-    dead_letter_queue_arn: str = source_redrive_policy.get("deadLetterTargetArn")
-    dead_letter_queue_name: str = dead_letter_queue_arn.split(':', 5)[5]
-    get_queue_url_response: dict = sqs_client.get_queue_url(QueueName=dead_letter_queue_name)
-    dead_letter_queue_url: str = get_queue_url_response['QueueUrl']
-    return {"QueueUrl": dead_letter_queue_url}
-=======
 def transform_message_and_attributes(message: dict) -> dict:
     """
     General method to transform one message
@@ -407,4 +365,46 @@
             logger.error(e)
             raise e
     return True
->>>>>>> 45670020
+
+
+def update_sqs_redrive_policy(events: dict, context: dict) -> dict:
+    """
+    Update SQS Redrive Policy with new value of MaxReceiveCount
+    """
+    if "SourceRedrivePolicy" not in events or "MaxReceiveCount" not in events:
+        raise KeyError("Requires SourceRedrivePolicy and MaxReceiveCount in events")
+
+    source_redrive_policy: str = events.get("SourceRedrivePolicy")
+    if not source_redrive_policy:
+        raise KeyError("Requires not empty SourceRedrivePolicy")
+
+    max_receive_count: int = events.get("MaxReceiveCount")
+    if not 1 <= max_receive_count <= 1000:
+        raise KeyError("Requires MaxReceiveCount to be in a range 1...1000")
+
+    source_redrive_policy: dict = json.loads(source_redrive_policy)
+    redrive_policy: dict = {
+        "deadLetterTargetArn": source_redrive_policy.get("deadLetterTargetArn"),
+        "maxReceiveCount": max_receive_count
+    }
+    return {"RedrivePolicy": json.dumps(redrive_policy)}
+
+
+def get_dead_letter_queue_url(events: dict, context: dict) -> dict:
+    """
+    Retrieves dead-letter queue URL by RedrivePolicy
+    """
+    if "SourceRedrivePolicy" not in events:
+        raise KeyError("Requires SourceRedrivePolicy in events")
+
+    source_redrive_policy: str = events.get("SourceRedrivePolicy")
+    if not source_redrive_policy:
+        raise KeyError("Requires not empty SourceRedrivePolicy")
+
+    sqs_client = boto3.client("sqs")
+    source_redrive_policy: dict = json.loads(source_redrive_policy)
+    dead_letter_queue_arn: str = source_redrive_policy.get("deadLetterTargetArn")
+    dead_letter_queue_name: str = dead_letter_queue_arn.split(':', 5)[5]
+    get_queue_url_response: dict = sqs_client.get_queue_url(QueueName=dead_letter_queue_name)
+    dead_letter_queue_url: str = get_queue_url_response['QueueUrl']
+    return {"QueueUrl": dead_letter_queue_url}