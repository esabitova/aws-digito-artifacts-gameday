--- conflicted
+++ resolved
@@ -2,21 +2,15 @@
 import logging
 import time
 import uuid
-import boto3
 from datetime import datetime
 from typing import List, Callable, Optional
 
-<<<<<<< HEAD
-=======
 import boto3
 from botocore.exceptions import ClientError
 
-sqs_client = boto3.client("sqs")
-
 logger = logging.getLogger()
 logger.setLevel(logging.INFO)
 
->>>>>>> 96975e2b
 
 def add_deny_in_sqs_policy(events: dict, context: dict) -> dict:
     """
@@ -112,8 +106,9 @@
     :param timeout Max time to wait until message found
     :return ReceiptHandle of the message
     """
+    sqs_client = boto3.client("sqs")
     start = datetime.now()
-    sqs_client = boto3.client("sqs")
+
     while True:
         response = sqs_client.receive_message(
             QueueUrl=queue_url,
@@ -210,6 +205,7 @@
     :param target_queue_url: URL of the queue to send
     :return: response of send_message_batch method
     """
+    sqs_client = boto3.client("sqs")
     send_message_batch_response: dict = sqs_client.send_message_batch(QueueUrl=target_queue_url,
                                                                       Entries=messages_to_send)
     return send_message_batch_response
@@ -222,6 +218,7 @@
     :param source_queue_url:  URL of the queue where from messages are received
     :return: response of receive_message method
     """
+    sqs_client = boto3.client("sqs")
     receive_message_response: dict = \
         sqs_client.receive_message(QueueUrl=source_queue_url,
                                    MaxNumberOfMessages=messages_transfer_batch_size,
@@ -239,7 +236,7 @@
             or "MessagesTransferBatchSize" not in events:
         raise KeyError("Requires SourceQueueUrl and TargetQueueUrl and NumberOfMessagesToTransfer and "
                        "MessagesTransferBatchSize and ForceExecution in events")
-
+    sqs_client = boto3.client("sqs")
     start_execution = datetime.utcnow()
 
     source_queue_url: str = events['SourceQueueUrl']
@@ -248,8 +245,8 @@
     number_of_messages_to_transfer: int = int(events['NumberOfMessagesToTransfer'])
     messages_transfer_batch_size: int = int(events['MessagesTransferBatchSize'])
 
-    is_source_queue_fifo: bool = is_queue_fifo(source_queue_url)
-    is_target_queue_fifo: bool = is_queue_fifo(target_queue_url)
+    is_source_queue_fifo: bool = is_queue_fifo(source_queue_url, sqs_client)
+    is_target_queue_fifo: bool = is_queue_fifo(target_queue_url, sqs_client)
 
     if force_execution is False and is_source_queue_fifo != is_target_queue_fifo:
         raise ValueError(f'The source queue and target queue have different types when ForceExecution '
@@ -357,7 +354,7 @@
     return statistics
 
 
-def is_queue_fifo(queue_url: str):
+def is_queue_fifo(queue_url: str, sqs_client):
     try:
         sqs_client.get_queue_attributes(QueueUrl=queue_url, AttributeNames=['FifoQueue'])
     except ClientError as e:
