import json

import boto3


def get_output_from_ssm_step_execution(events, context):
    ssm = boto3.client('ssm')

    if 'ExecutionId' not in events or 'StepName' not in events or 'ResponseField' not in events:
        raise KeyError('Requires ExecutionId, StepName and ResponseField in events')

    ssm_response = ssm.get_automation_execution(AutomationExecutionId=events['ExecutionId'])
    for step in ssm_response['AutomationExecution']['StepExecutions']:
        if step['StepName'] == events['StepName']:
            response_fields = events['ResponseField'].split(',')
            output = {}
<<<<<<< HEAD
            for responseField in response_fields:
                # TODO DIG-854
                output[responseField] = step['Outputs'][responseField][0]

=======
            for response_field in response_fields:
                # TODO DIG-854
                if response_field in step['Outputs']:
                    output[response_field] = step['Outputs'][response_field][0]
                else:
                    """
                    By default SSM ignores empty values when encodes API outputs to JSON. It may result in
                    a situation when an empty value is a valid value but step output completely misses it.
                    Usually happens with SQS queue policies, default policy is returned by API as an empty value
                    and executeApi step output ignores it. As a result, further steps in rollback execution will fail.
                    Instead of ignoring this value we should use a default empty value in rollback, i.e. empty string
                    represents a default sqs policy
                    """
                    output[response_field] = ''
>>>>>>> 57587d46
            return output

    # Could not find step name
    raise Exception('Can not find step name % in ssm execution response', events['StepName'])


def get_inputs_from_ssm_step_execution(events, context):
    ssm = boto3.client('ssm')

    if 'ExecutionId' not in events or 'StepName' not in events or 'ResponseField' not in events:
        raise KeyError('Requires ExecutionId, StepName and ResponseField in events')

    ssm_response = ssm.get_automation_execution(AutomationExecutionId=events['ExecutionId'])
    for step in ssm_response['AutomationExecution']['StepExecutions']:
        if step['StepName'] == events['StepName']:
            response_fields = events['ResponseField'].split(',')
            output = {}
            for response_field in response_fields:
                step_output = step['Inputs'][response_field]
                output[response_field] = json.loads(step_output)
            return output

    # Could not find step name
    raise Exception('Can not find step name % in ssm execution response', events['StepName'])


def get_step_durations(events, context):
    ssm = boto3.client('ssm')

    if 'ExecutionId' not in events or 'StepName' not in events:
        raise KeyError('Requires ExecutionId, StepName in events')

    ssm_response = ssm.get_automation_execution(AutomationExecutionId=events['ExecutionId'])

    step_names = events['StepName'].split(',')
    duration = 0
    for step in ssm_response['AutomationExecution']['StepExecutions']:
        if step['StepName'] in step_names:
            duration += (step['ExecutionEndTime'] - step['ExecutionStartTime']).seconds

    if duration > 0:
        output = {'duration': str(round(duration))}
        return output

    raise Exception('Can not find step name % in ssm execution response', events['StepName'])


def cancel_command_execution(events, context):
    if 'ExecutionId' not in events or 'InstanceIds' not in events or 'StepName' not in events:
        raise KeyError('Requires DocumentName, InstanceIds, Parameters in events')
    events['ResponseField'] = 'CommandId'
    command_id = get_output_from_ssm_step_execution(events, context)[events['ResponseField']]

    ssm = boto3.client('ssm')
    ssm.cancel_command(
        CommandId=command_id,
        InstanceIds=events['InstanceIds']
    )


def run_command_document_async(events, context):
    if 'DocumentName' not in events or 'InstanceIds' not in events:
        raise KeyError('Requires DocumentName, InstanceIds, Parameters in events')

    params = json.loads(events['DocumentParameters']) if 'DocumentParameters' in events else {}
    ssm = boto3.client('ssm')
    response = ssm.send_command(
        InstanceIds=events['InstanceIds'],
        DocumentName=events['DocumentName'],
        Parameters=params
    )
    return {'CommandId': response['Command']['CommandId']}


def get_inputs_from_ssm_execution(events, context):
    output = {}
    ssm = boto3.client('ssm')

    if 'ExecutionId' not in events:
        raise KeyError('Requires ExecutionId')

    if not events['ExecutionId']:
        raise KeyError('Requires not empty ExecutionId')

    response = ssm.get_automation_execution(AutomationExecutionId=events['ExecutionId'])
    response_parameters = response['AutomationExecution']['Parameters']
    # TODO DIG-853
    for parameter in response_parameters:
        output[parameter] = response_parameters[parameter]

    return output<|MERGE_RESOLUTION|>--- conflicted
+++ resolved
@@ -14,12 +14,6 @@
         if step['StepName'] == events['StepName']:
             response_fields = events['ResponseField'].split(',')
             output = {}
-<<<<<<< HEAD
-            for responseField in response_fields:
-                # TODO DIG-854
-                output[responseField] = step['Outputs'][responseField][0]
-
-=======
             for response_field in response_fields:
                 # TODO DIG-854
                 if response_field in step['Outputs']:
@@ -34,7 +28,6 @@
                     represents a default sqs policy
                     """
                     output[response_field] = ''
->>>>>>> 57587d46
             return output
 
     # Could not find step name
