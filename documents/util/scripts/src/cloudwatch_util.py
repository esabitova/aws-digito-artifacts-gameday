--- conflicted
+++ resolved
@@ -1,12 +1,9 @@
-<<<<<<< HEAD
 import logging
-=======
+import time
+from datetime import datetime, timedelta
 from typing import List
+
 import boto3
->>>>>>> 383ef166
-import time
-import boto3
-from datetime import datetime, timedelta
 from botocore.config import Config
 
 PUT_METRIC_ALARM_PARAMS = ['AlarmName', 'AlarmDescription', 'ActionsEnabled', 'OKActions',
