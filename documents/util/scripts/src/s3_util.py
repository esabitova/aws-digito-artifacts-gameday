import boto3
from datetime import datetime

s3_client = boto3.client('s3')


def check_existence_of_objects_in_bucket(events, context):
    """
    Check existence of versioned and deleted objects in bucket
    :return: Number of objects exist in restore bucket
    """
    if 'S3BucketToRestoreName' not in events:
        raise KeyError('Requires S3BucketToRestoreName  in events')

    s3_bucket_to_restore_name = events['S3BucketToRestoreName']

    print(f'Sending the list_object_versions request fore the {s3_bucket_to_restore_name} bucket...')
    response: dict = s3_client.list_object_versions(Bucket=s3_bucket_to_restore_name)
    print(f'The response from the list_object_versions: {response}')

    versions: dict = response.get('Versions')
    delete_markers: dict = response.get('DeleteMarkers')

    number_of_objects_exist_in_restore_bucket = 0
    if versions:
        number_of_objects_exist_in_restore_bucket += len(versions)
    if delete_markers:
        number_of_objects_exist_in_restore_bucket += len(delete_markers)

    print(f'The number of existing objects in restore bucket is {number_of_objects_exist_in_restore_bucket}')

    return {'NumberOfObjectsExistInRestoreBucket': str(number_of_objects_exist_in_restore_bucket),
            "AreObjectsExistInRestoreBucket": False if number_of_objects_exist_in_restore_bucket == 0 else True}


def clean_bucket(events, context):
    """
    Clean bucket by removing versioned objects and delete markers
    :return: Number of removed versioned objects and delete markers
    """
    if 'S3BucketToRestoreName' not in events:
        raise KeyError('Requires S3BucketToRestoreName  in events')

    s3_bucket_to_restore_name = events['S3BucketToRestoreName']

    print(f'Sending the list_object_versions request fore the {s3_bucket_to_restore_name} bucket...')

    paginator = s3_client.get_paginator('list_object_versions')
    pages = paginator.paginate(Bucket=s3_bucket_to_restore_name)

    number_of_deleted_objects = 0

    for page in pages:
        print(f'The response from the list_object_versions: {page}')

<<<<<<< HEAD
        number_of_deleted_objects = 0

        versions: list = page.get('Versions')
        if versions:
            for version in versions:
                key = version.get('Key')
                version_id = version.get('VersionId')
=======
        versions: dict = page.get('Versions')
        for version in versions:
            key = version.get('Key')
            version_id = version.get('VersionId')
>>>>>>> 578d9d2c

                s3_client.delete_object(Bucket=s3_bucket_to_restore_name, Key=key, VersionId=version_id)

                print(f'The versioned object with Bucket={s3_bucket_to_restore_name}, '
                      f'Key={key}, VersionId={version_id} was deleted')

                number_of_deleted_objects += 1

        delete_markers: list = page.get('DeleteMarkers')
        if delete_markers:
            for delete_marker in delete_markers:
                key = delete_marker.get('Key')
                version_id = delete_marker.get('VersionId')

                s3_client.delete_object(Bucket=s3_bucket_to_restore_name, Key=key, VersionId=version_id)

                print(f'The delete marker with Bucket={s3_bucket_to_restore_name},'
                      f' Key={key}, VersionId={version_id} was deleted')

                number_of_deleted_objects += 1

    print(f'The number of deleted versioned objects and delete markers '
          f'in restore bucket is {number_of_deleted_objects}')

    return {'NumberOfDeletedObjects': number_of_deleted_objects}


def restore_from_backup(events, context):
    """
    Restore objects from backup bucket
    :return: Copied files number, recovery time seconds
    """
    if 'S3BucketToRestoreName' not in events or 'S3BackupBucketName' not in events:
        raise KeyError('Requires S3BucketToRestoreName and S3BackupBucketName in events')

    start = datetime.utcnow()

    s3_backup_bucket_name = events['S3BackupBucketName']
    s3_bucket_to_restore_name = events['S3BucketToRestoreName']

    paginator = s3_client.get_paginator('list_objects_v2')
    pages = paginator.paginate(Bucket=s3_backup_bucket_name)

    print(f'Starting to copy files from the {s3_backup_bucket_name} bucket '
          f'to the {s3_bucket_to_restore_name} bucket...')

    copied_count = 0
    for page in pages:
        print(f'The response from the list_objects_v2: {page}')
        for content in page["Contents"]:
            print(f'Copying the file {content["Key"]}...')

            copy_source = {
                'Bucket': s3_backup_bucket_name,
                'Key': content["Key"]
            }
            s3_client.copy(copy_source, s3_bucket_to_restore_name, content["Key"])

            print(f'The file {content["Key"]} was successfully copied')

            copied_count += 1

    print(f'The file number of copied files is {copied_count}')

    return {'CopiedFilesNumber': copied_count, 'RecoveryTimeSeconds': str((datetime.utcnow() - start).total_seconds())}


def restore_to_the_previous_version(events, context):
    """
    Restore to the previous version the object
    :return: Restore time, actual version, old version
    """
    if 'S3BucketObjectKey' not in events or 'S3BucketName' not in events:
        raise KeyError('Requires S3BucketObjectKey and S3BucketName in events')

    start = datetime.utcnow()

    s3_bucket_name = events['S3BucketName']
    s3_bucket_object_key = events['S3BucketObjectKey']

    list_object_versions_response = s3_client.list_object_versions(Bucket=s3_bucket_name,
                                                                   Prefix=s3_bucket_object_key,
                                                                   MaxKeys=2)
    if "Versions" in list_object_versions_response:
        if len(list_object_versions_response["Versions"]) < 2:
            raise AssertionError(f'The file {s3_bucket_object_key} has less than 2 versions: '
                                 f'{list_object_versions_response["Versions"]}. Can not restore to the previous one.')

        latest_version = list_object_versions_response["Versions"][0]['VersionId']
        previous_version = list_object_versions_response["Versions"][1]['VersionId']

        print(f'Restore {s3_bucket_object_key} file from the latest {latest_version} '
              f'version to the previous {previous_version} version'
              f'in the bucket {s3_bucket_object_key}...')
        copy_source = {
            'Bucket': s3_bucket_name,
            'Key': s3_bucket_object_key,
            'VersionId': previous_version,
        }
        s3_client.copy(copy_source, s3_bucket_name, s3_bucket_object_key)
        print(f'The file {s3_bucket_object_key} file was successfully restored from the latest'
              f' {latest_version} '
              f'version to the previous {previous_version} version')

        return {'RestoreTimeSeconds': str((datetime.utcnow() - start).total_seconds()),
                'ActualVersion': previous_version,
                'OldVersion': latest_version}
    else:
        raise AssertionError(f'The bucket {s3_bucket_name} is not versioning but it has to be')<|MERGE_RESOLUTION|>--- conflicted
+++ resolved
@@ -53,20 +53,11 @@
     for page in pages:
         print(f'The response from the list_object_versions: {page}')
 
-<<<<<<< HEAD
-        number_of_deleted_objects = 0
-
         versions: list = page.get('Versions')
         if versions:
             for version in versions:
                 key = version.get('Key')
                 version_id = version.get('VersionId')
-=======
-        versions: dict = page.get('Versions')
-        for version in versions:
-            key = version.get('Key')
-            version_id = version.get('VersionId')
->>>>>>> 578d9d2c
 
                 s3_client.delete_object(Bucket=s3_bucket_to_restore_name, Key=key, VersionId=version_id)
 
