--- conflicted
+++ resolved
@@ -19,13 +19,13 @@
 
 
 @then(parsers.parse('assert "{expected_property}" at "{step_key_for_expected}" '
-<<<<<<< HEAD
+                    'became equal to "{actual_value}"'))
+def assert_equal_to_value(ssm_test_cache, expected_property, step_key_for_expected, actual_value):
+    assert ssm_test_cache[step_key_for_expected][expected_property] == actual_value
+
+
+@then(parsers.parse('assert "{expected_property}" at "{step_key_for_expected}" '
                     'less than "{actual_property}" at "{step_key_for_actual}"'))
 def assert_less_than(ssm_test_cache, expected_property, step_key_for_expected, actual_property, step_key_for_actual):
     assert ssm_test_cache[step_key_for_expected][expected_property] \
-           < ssm_test_cache[step_key_for_actual][actual_property]
-=======
-                    'became equal to "{actual_value}"'))
-def assert_equal_to_value(ssm_test_cache, expected_property, step_key_for_expected, actual_value):
-    assert ssm_test_cache[step_key_for_expected][expected_property] == actual_value
->>>>>>> 37f607fa
+           < ssm_test_cache[step_key_for_actual][actual_property]