--- conflicted
+++ resolved
@@ -13,10 +13,6 @@
 
 @then(parsers.parse('assert "{expected_property}" at "{step_key_for_expected}" '
                     'became not equal to "{actual_property}" at "{step_key_for_actual}"'))
-<<<<<<< HEAD
-def assert_equal(ssm_test_cache, expected_property, step_key_for_expected, actual_property, step_key_for_actual):
-=======
 def assert_not_equal(ssm_test_cache, expected_property, step_key_for_expected, actual_property, step_key_for_actual):
->>>>>>> 578d9d2c
     assert ssm_test_cache[step_key_for_expected][expected_property] \
            != ssm_test_cache[step_key_for_actual][actual_property]