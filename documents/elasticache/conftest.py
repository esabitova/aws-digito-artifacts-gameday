import logging
import random

import pytest
from pytest_bdd import (
    given, parsers, when, then
)

from resource_manager.src.util import elasticache_utils
from resource_manager.src.util.boto3_client_factory import client
from resource_manager.src.util.common_test_utils import (
    extract_param_value, put_to_ssm_test_cache
)

logger = logging.getLogger(__name__)
logger.setLevel(logging.INFO)

cache_primary_and_replica_cluster_ids_expression = 'cache PrimaryClusterId and ReplicaClusterId "{step_key}" ' \
                                                   'SSM automation execution' \
                                                   '\n{input_parameters}'


@given(parsers.parse(cache_primary_and_replica_cluster_ids_expression))
@when(parsers.parse(cache_primary_and_replica_cluster_ids_expression))
@then(parsers.parse(cache_primary_and_replica_cluster_ids_expression))
def cache_primary_or_replica_cluster_ids_for_cluster_mode_disabled(resource_pool, ssm_test_cache, boto3_session,
                                                                   step_key, input_parameters):
    """
    Applicable only for Redis (cluster mode disabled) replication groups.
    Cache primary or replica cluster ids.
    """
    elasticache_client = client('elasticache', boto3_session)
    replication_group_id = extract_param_value(input_parameters, 'ReplicationGroupId', resource_pool, ssm_test_cache)
    group_description = elasticache_client.describe_replication_groups(ReplicationGroupId=replication_group_id)
    node_group_members = group_description['ReplicationGroups'][0]['NodeGroups'][0]['NodeGroupMembers']
    for node_group_member in node_group_members:
<<<<<<< HEAD
        if node_group_member.get('CurrentRole') == 'primary':
            put_to_ssm_test_cache(ssm_test_cache, step_key, 'PrimaryClusterId', node_group_member['CacheClusterId'])
        else:
            put_to_ssm_test_cache(ssm_test_cache, step_key, 'ReplicaClusterId', node_group_member['CacheClusterId'])
=======
        try:
            # CurrentRole is obligatory for Redis (cluster mode disabled) replication groups
            if node_group_member['CurrentRole'] == 'primary':
                put_to_ssm_test_cache(ssm_test_cache, step_key, 'PrimaryClusterId', node_group_member['CacheClusterId'])
            else:
                put_to_ssm_test_cache(ssm_test_cache, step_key, 'ReplicaClusterId', node_group_member['CacheClusterId'])
        except KeyError as e:
            logger.error(f'CurrentRole property can be retrieved only from '
                         f'Redis (cluster mode disabled) replication groups: {e}')
>>>>>>> 646db384


cache_failover_settings_expression = 'cache FailoverSettings "{step_key}" SSM automation execution' \
                                     '\n{input_parameters}'


@given(parsers.parse(cache_failover_settings_expression))
@when(parsers.parse(cache_failover_settings_expression))
@then(parsers.parse(cache_failover_settings_expression))
def cache_failover_settings(resource_pool, ssm_test_cache, boto3_session, step_key, input_parameters):
    elasticache_client = client('elasticache', boto3_session)
    replication_group_id = extract_param_value(input_parameters, 'ReplicationGroupId', resource_pool, ssm_test_cache)
    group_description = elasticache_client.describe_replication_groups(
        ReplicationGroupId=replication_group_id)['ReplicationGroups'][0]
    failover_settings = {
        'ReplicationGroupId': replication_group_id,
        'AutomaticFailover': group_description['AutomaticFailover'],
        'MultiAZ': group_description['MultiAZ']
    }
    put_to_ssm_test_cache(ssm_test_cache, step_key, 'FailoverSettings', failover_settings)


register_failover_settings_for_teardown_expression = 'register FailoverSettings for teardown'


@given(parsers.parse(register_failover_settings_for_teardown_expression))
def register_failover_settings_for_teardown(ssm_test_cache, revert_failover_settings):
    failover_settings = ssm_test_cache['before']['FailoverSettings']
    revert_failover_settings['ReplicationGroupId'] = failover_settings['ReplicationGroupId']
    revert_failover_settings['AutomaticFailover'] = failover_settings['AutomaticFailover']
    revert_failover_settings['MultiAZ'] = failover_settings['MultiAZ']


cache_replica_node_id_expression = 'cache random replica node ID as "{cache_property}" ' \
                                   '"{step_key}" SSM automation execution' \
                                   '\n{input_parameters}'


@given(parsers.parse(cache_replica_node_id_expression))
def cache_replica_node_id(resource_pool, ssm_test_cache, boto3_session, cache_property, step_key, input_parameters):
    elasticache_client = boto3_session.client('elasticache')
    replication_group_id = extract_param_value(input_parameters, 'ReplicationGroupId', resource_pool, ssm_test_cache)
    groups_description = elasticache_client.describe_replication_groups(ReplicationGroupId=replication_group_id)
    node_group_members = groups_description['ReplicationGroups'][0]['NodeGroups'][0]['NodeGroupMembers']
    node_id_list = [x['CacheClusterId'] for x in node_group_members if x['CurrentRole'] == 'replica']
    node_id = random.choice(node_id_list)
    put_to_ssm_test_cache(ssm_test_cache, step_key, cache_property, node_id)
<<<<<<< HEAD

=======
>>>>>>> 646db384

register_replica_count_for_teardown_expression = 'register redis replication group replica count for teardown' \
                                                 '\n{input_parameters}'

<<<<<<< HEAD
=======
register_replica_count_for_teardown_expression = 'register redis replication group replica count for teardown' \
                                                 '\n{input_parameters}'

>>>>>>> 646db384

@when(parsers.parse(register_replica_count_for_teardown_expression))
@given(parsers.parse(register_replica_count_for_teardown_expression))
def register_replica_count_for_teardown(resource_pool, ssm_test_cache, boto3_session,
                                        revert_replica_count, input_parameters):
    replication_group_id = extract_param_value(input_parameters, 'ReplicationGroupId', resource_pool, ssm_test_cache)
    amount_of_replicas = elasticache_utils.count_replicas_in_replication_group(boto3_session, replication_group_id)
    revert_replica_count['replication_group_id'] = replication_group_id
    revert_replica_count['old_amount_of_replicas'] = amount_of_replicas
    logger.debug(f'Cleanup for ReplicationGroupId: {replication_group_id} registered')


cache_replica_count_expression = 'cache replica count as "{cache_property}" "{step_key}" SSM automation execution' \
                                 '\n{input_parameters}'


@given(parsers.parse(cache_replica_count_expression))
@then(parsers.parse(cache_replica_count_expression))
def cache_replica_count(resource_pool, ssm_test_cache, boto3_session, cache_property, step_key, input_parameters):
    replication_group_id = extract_param_value(input_parameters, 'ReplicationGroupId', resource_pool, ssm_test_cache)
    amount_of_replicas = elasticache_utils.count_replicas_in_replication_group(boto3_session, replication_group_id)
    put_to_ssm_test_cache(ssm_test_cache, step_key, cache_property, amount_of_replicas)


@pytest.fixture(scope='function')
def revert_replica_count(boto3_session):
    replication_group_dict = {}
    yield replication_group_dict
    amount_of_replicas = elasticache_utils. \
        count_replicas_in_replication_group(boto3_session, replication_group_dict['replication_group_id'])
    logger.debug(f"Reverting replicas of replication group: {replication_group_dict['replication_group_id']} "
                 f"from {amount_of_replicas} "
                 f"to {replication_group_dict['old_amount_of_replicas']}")

    if int(replication_group_dict['old_amount_of_replicas']) < int(amount_of_replicas):
        logger.debug("Scaling down...")
        elasticache_utils.decrease_replicas_in_replication_group(boto3_session,
                                                                 replication_group_dict['replication_group_id'],
                                                                 replication_group_dict['old_amount_of_replicas'])
    elif int(replication_group_dict['old_amount_of_replicas']) > int(amount_of_replicas):
        logger.debug("Scaling up...")
        elasticache_utils.increase_replicas_in_replication_group(boto3_session,
                                                                 replication_group_dict['replication_group_id'],
                                                                 replication_group_dict['old_amount_of_replicas'])
    else:
        logger.debug("scaling not needed")


@pytest.fixture(scope='function')
def revert_failover_settings(boto3_session):
    failover_settings_before = {}
    yield failover_settings_before
    replication_group_id = failover_settings_before.pop('ReplicationGroupId')
    elasticache_utils.wait_for_replication_group_available(boto3_session, replication_group_id)
    elasticache_client = client('elasticache', boto3_session)
    group_description = elasticache_client.describe_replication_groups(
        ReplicationGroupId=replication_group_id)['ReplicationGroups'][0]
    failover_settings_after = {x: group_description[x] for x in ['AutomaticFailover', 'MultiAZ']}
    if failover_settings_before != failover_settings_after:
        logging.warning(f'Failover settings before {failover_settings_before} not equal'
                        f' to settings after {failover_settings_after}')
        logging.info(f'Reverting failover setting with params: {failover_settings_before}')
        automatic_failover_enabled = failover_settings_before['AutomaticFailover'] == 'enabled'
        multi_az_enabled = failover_settings_before['MultiAZ'] == 'enabled'
        response = elasticache_client.modify_replication_group(ApplyImmediately=True,
                                                               ReplicationGroupId=replication_group_id,
                                                               AutomaticFailoverEnabled=automatic_failover_enabled,
                                                               MultiAZEnabled=multi_az_enabled)['ReplicationGroup']
        logging.info(f'Replication group status: {response["Status"]}, '
                     f'AutomaticFailover: {response["AutomaticFailover"]}, '
                     f'MultiAZ:  {response["MultiAZ"]}')
    else:
        logging.info('Skip failover settings teardown')<|MERGE_RESOLUTION|>--- conflicted
+++ resolved
@@ -34,12 +34,6 @@
     group_description = elasticache_client.describe_replication_groups(ReplicationGroupId=replication_group_id)
     node_group_members = group_description['ReplicationGroups'][0]['NodeGroups'][0]['NodeGroupMembers']
     for node_group_member in node_group_members:
-<<<<<<< HEAD
-        if node_group_member.get('CurrentRole') == 'primary':
-            put_to_ssm_test_cache(ssm_test_cache, step_key, 'PrimaryClusterId', node_group_member['CacheClusterId'])
-        else:
-            put_to_ssm_test_cache(ssm_test_cache, step_key, 'ReplicaClusterId', node_group_member['CacheClusterId'])
-=======
         try:
             # CurrentRole is obligatory for Redis (cluster mode disabled) replication groups
             if node_group_member['CurrentRole'] == 'primary':
@@ -49,7 +43,6 @@
         except KeyError as e:
             logger.error(f'CurrentRole property can be retrieved only from '
                          f'Redis (cluster mode disabled) replication groups: {e}')
->>>>>>> 646db384
 
 
 cache_failover_settings_expression = 'cache FailoverSettings "{step_key}" SSM automation execution' \
@@ -97,20 +90,11 @@
     node_id_list = [x['CacheClusterId'] for x in node_group_members if x['CurrentRole'] == 'replica']
     node_id = random.choice(node_id_list)
     put_to_ssm_test_cache(ssm_test_cache, step_key, cache_property, node_id)
-<<<<<<< HEAD
 
-=======
->>>>>>> 646db384
 
 register_replica_count_for_teardown_expression = 'register redis replication group replica count for teardown' \
                                                  '\n{input_parameters}'
 
-<<<<<<< HEAD
-=======
-register_replica_count_for_teardown_expression = 'register redis replication group replica count for teardown' \
-                                                 '\n{input_parameters}'
-
->>>>>>> 646db384
 
 @when(parsers.parse(register_replica_count_for_teardown_expression))
 @given(parsers.parse(register_replica_count_for_teardown_expression))
