import jsonpath_ng
<<<<<<< HEAD
from pytest_bdd import (
    given,
    when
)
from pytest_bdd.parsers import parse
from resource_manager.src.util.common_test_utils import extract_param_value
from resource_manager.src.util.common_test_utils import put_to_ssm_test_cache


@given(parse('cache table property "{json_path}" as "{cache_property}" "{step_key}" SSM automation execution'
             '\n{input_parameters}'))
@when(parse('cache table property "{json_path}" as "{cache_property}" "{step_key}" SSM automation execution'
            '\n{input_parameters}'))
def cache_table_property(resource_pool, ssm_test_cache, boto3_session, json_path, cache_property, step_key,
=======
from pytest_bdd import given, parsers, then, when
from resource_manager.src.util import param_utils
from resource_manager.src.util.common_test_utils import (extract_param_value,
                                                         put_to_ssm_test_cache)
from resource_manager.src.util.dynamo_db_utils import (
    add_global_table_and_wait_for_active,
    drop_and_wait_dynamo_db_table_if_exists,
    get_earliest_recovery_point_in_time,
    remove_global_table_and_wait_for_active, wait_table_to_be_active)


@given(parsers.parse('cache table property "{json_path}" as "{cache_property}" "{step_key}" SSM automation execution'
                     '\n{input_parameters}'))
@when(parsers.parse('cache table property "{json_path}" as "{cache_property}" "{step_key}" SSM automation execution'
                    '\n{input_parameters}'))
def cache_table_property(resource_manager, ssm_test_cache, boto3_session, json_path, cache_property, step_key,
>>>>>>> aa832efd
                         input_parameters):
    dynamodb_client = boto3_session.client('dynamodb')
    table_name_value = extract_param_value(input_parameters, 'TableName', resource_pool, ssm_test_cache)
    response = dynamodb_client.describe_table(TableName=table_name_value)
    target_value = jsonpath_ng.parse(json_path).find(response)[0].value
    put_to_ssm_test_cache(ssm_test_cache, step_key, cache_property, target_value)


@given(parsers.parse("wait table {table_name_ref} to be active "
                     "for {wait_sec} seconds with interval {delay_sec} seconds"))
def wait_table_to_be_active_for_x_seconds(ssm_test_cache,
                                          resource_manager,
                                          boto3_session,
                                          table_name_ref,
                                          wait_sec,
                                          delay_sec):
    cf_output = resource_manager.get_cfn_output_params()
    table_name = param_utils.parse_param_value(table_name_ref, {'cfn-output': cf_output, 'cache': ssm_test_cache})
    wait_table_to_be_active(table_name=table_name,
                            boto3_session=boto3_session,
                            wait_sec=int(wait_sec),
                            delay_sec=int(delay_sec))


@given(parsers.parse("drop Dynamo DB table with the name {table_name_ref} and wait "
                     "for {wait_sec} seconds with interval {delay_sec} seconds"))
@then(parsers.parse("drop Dynamo DB table with the name {table_name_ref} and wait "
                    "for {wait_sec} seconds with interval {delay_sec} seconds"))
def drop_and_wait_dynamo_db_table(ssm_test_cache,
                                  resource_manager,
                                  boto3_session,
                                  table_name_ref,
                                  wait_sec,
                                  delay_sec):
    cf_output = resource_manager.get_cfn_output_params()
    table_name = param_utils.parse_param_value(table_name_ref, {'cfn-output': cf_output, 'cache': ssm_test_cache})
    drop_and_wait_dynamo_db_table_if_exists(table_name=table_name,
                                            boto3_session=boto3_session,
                                            wait_sec=int(wait_sec),
                                            delay_sec=int(delay_sec))


@given(parsers.parse("find a valid recovery point in time for {table_name_ref} and cache it as {field_name}"))
def find_valid_recovery_point_in_time(ssm_test_cache,
                                      resource_manager,
                                      boto3_session,
                                      table_name_ref,
                                      field_name):
    cf_output = resource_manager.get_cfn_output_params()
    table_name = param_utils.parse_param_value(table_name_ref, {'cfn-output': cf_output, 'cache': ssm_test_cache})
    valid_recovery_point = \
        get_earliest_recovery_point_in_time(table_name=table_name, boto3_session=boto3_session)

    ssm_test_cache[field_name] = str(valid_recovery_point.strftime("%Y-%m-%dT%H:%M:%S%z"))


@given(parsers.parse("enabled global dynamodb table {table_name_ref} in the region "
                     "{region_global_table_ref} and wait for "
                     "{wait_sec} seconds with delay {delay_sec} seconds"))
def enable_global_table(ssm_test_cache,
                        resource_manager,
                        boto3_session,
                        table_name_ref,
                        region_global_table_ref,
                        wait_sec,
                        delay_sec):
    cf_output = resource_manager.get_cfn_output_params()
    table_name = param_utils.parse_param_value(table_name_ref, {'cfn-output': cf_output, 'cache': ssm_test_cache})
    region_global_table = param_utils.parse_param_value(
        region_global_table_ref, {'cfn-output': cf_output, 'cache': ssm_test_cache})
    add_global_table_and_wait_for_active(table_name=table_name,
                                         global_table_regions=[region_global_table],
                                         wait_sec=int(wait_sec),
                                         delay_sec=int(delay_sec),
                                         boto3_session=boto3_session)


@then(parsers.parse("disable global dynamodb table {table_name_ref} in the region "
                    "{region_global_table_ref} and wait for "
                    "{wait_sec} seconds with delay {delay_sec} seconds"))
def disable_global_table(ssm_test_cache,
                         resource_manager,
                         boto3_session,
                         table_name_ref,
                         region_global_table_ref,
                         wait_sec,
                         delay_sec):
    cf_output = resource_manager.get_cfn_output_params()
    table_name = param_utils.parse_param_value(table_name_ref, {'cfn-output': cf_output, 'cache': ssm_test_cache})
    region_global_table = param_utils.parse_param_value(
        region_global_table_ref, {'cfn-output': cf_output, 'cache': ssm_test_cache})
    remove_global_table_and_wait_for_active(table_name=table_name,
                                            global_table_regions=[region_global_table],
                                            wait_sec=int(wait_sec),
                                            delay_sec=int(delay_sec),
                                            boto3_session=boto3_session)<|MERGE_RESOLUTION|>--- conflicted
+++ resolved
@@ -1,20 +1,4 @@
 import jsonpath_ng
-<<<<<<< HEAD
-from pytest_bdd import (
-    given,
-    when
-)
-from pytest_bdd.parsers import parse
-from resource_manager.src.util.common_test_utils import extract_param_value
-from resource_manager.src.util.common_test_utils import put_to_ssm_test_cache
-
-
-@given(parse('cache table property "{json_path}" as "{cache_property}" "{step_key}" SSM automation execution'
-             '\n{input_parameters}'))
-@when(parse('cache table property "{json_path}" as "{cache_property}" "{step_key}" SSM automation execution'
-            '\n{input_parameters}'))
-def cache_table_property(resource_pool, ssm_test_cache, boto3_session, json_path, cache_property, step_key,
-=======
 from pytest_bdd import given, parsers, then, when
 from resource_manager.src.util import param_utils
 from resource_manager.src.util.common_test_utils import (extract_param_value,
@@ -30,8 +14,7 @@
                      '\n{input_parameters}'))
 @when(parsers.parse('cache table property "{json_path}" as "{cache_property}" "{step_key}" SSM automation execution'
                     '\n{input_parameters}'))
-def cache_table_property(resource_manager, ssm_test_cache, boto3_session, json_path, cache_property, step_key,
->>>>>>> aa832efd
+def cache_table_property(resource_pool, ssm_test_cache, boto3_session, json_path, cache_property, step_key,
                          input_parameters):
     dynamodb_client = boto3_session.client('dynamodb')
     table_name_value = extract_param_value(input_parameters, 'TableName', resource_pool, ssm_test_cache)
