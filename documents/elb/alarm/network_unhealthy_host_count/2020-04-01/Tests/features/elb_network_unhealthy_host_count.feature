@elb @integration @alarm
Feature: Alarm Setup - load-balancer UnHealthyHostCount

  Scenario: Alarm is not triggered when count of elb unhealthy hosts less than a threshold - green
    Given the cloud formation templates as integration test resources
      | CfnTemplatePath                                                            | ResourceType
      | resource_manager/cloud_formation_templates/NetworkLoadBalancerTemplate.yml | ON_DEMAND
      | resource_manager/cloud_formation_templates/shared/SnsForAlarms.yml         | SHARED
    When alarm "elb:alarm:network_unhealthy_host_count:2020-04-01" is installed
<<<<<<< HEAD
      | alarmId    | SNSTopicARN                       | NetworkLoadBalancerName                                       | TargetGroupFullName                                            | Threshold | MaxTimeMinutes |
      | under_test | {{cfn-output:SnsForAlarms>Topic}} | {{cfn-output:NetworkLoadBalancerTemplate>NetworkELBFullName}} | {{cfn-output:NetworkLoadBalancerTemplate>TargetGroupFullName}} | 1000      | 1              |
=======
      | alarmId    | SNSTopicARN                       | NetworkELB                                                        | Threshold |
      | under_test | {{cfn-output:SnsForAlarms>Topic}} | {{cfn-output:NetworkLoadBalancerTemplate.yml>NetworkELBFullName}} | 1000      |
>>>>>>> 7d74651d
    Then wait until alarm {{alarm:under_test>AlarmName}} becomes OK within 180 seconds, check every 15 seconds

<|MERGE_RESOLUTION|>--- conflicted
+++ resolved
@@ -7,12 +7,7 @@
       | resource_manager/cloud_formation_templates/NetworkLoadBalancerTemplate.yml | ON_DEMAND
       | resource_manager/cloud_formation_templates/shared/SnsForAlarms.yml         | SHARED
     When alarm "elb:alarm:network_unhealthy_host_count:2020-04-01" is installed
-<<<<<<< HEAD
-      | alarmId    | SNSTopicARN                       | NetworkLoadBalancerName                                       | TargetGroupFullName                                            | Threshold | MaxTimeMinutes |
+      | alarmId    | SNSTopicARN                       | NetworkLoadBalancerName                                       | TargetGroup                                                    | Threshold | MaxTimeMinutes |
       | under_test | {{cfn-output:SnsForAlarms>Topic}} | {{cfn-output:NetworkLoadBalancerTemplate>NetworkELBFullName}} | {{cfn-output:NetworkLoadBalancerTemplate>TargetGroupFullName}} | 1000      | 1              |
-=======
-      | alarmId    | SNSTopicARN                       | NetworkELB                                                        | Threshold |
-      | under_test | {{cfn-output:SnsForAlarms>Topic}} | {{cfn-output:NetworkLoadBalancerTemplate.yml>NetworkELBFullName}} | 1000      |
->>>>>>> 7d74651d
     Then wait until alarm {{alarm:under_test>AlarmName}} becomes OK within 180 seconds, check every 15 seconds
 
