---
AWSTemplateFormatVersion: '2010-09-09'
Parameters:
  SNSTopicARN:
    Type: String
Resources:
  ${AlarmLogicalId}:
    Type: 'AWS::CloudWatch::Alarm'
    Properties:
      AlarmName: ${AlarmName}
      AlarmDescription: "Alarm by Digito that reports when network load balancer unhealthy host count is greater than or equal to a threshold"
      AlarmActions:
        - Ref: SNSTopicARN
      MetricName: UnHealthyHostCount
      Namespace: AWS/NetworkELB
      Dimensions:
        - Name: LoadBalancer
<<<<<<< HEAD
          Value: ${NetworkLoadBalancerName}
        - Name: TargetGroup
          Value: ${TargetGroupFullName}
=======
          Value: ${NetworkELBName}
        - Name: TargetGroup
          Value: ${TargetGroup}
>>>>>>> 7d74651d
      Period: 60
      Statistic: Sum
      Threshold: ${Threshold}
      EvaluationPeriods: 5
      DatapointsToAlarm: 3
      ComparisonOperator: GreaterThanOrEqualToThreshold
      TreatMissingData: notBreaching
      Unit: Count<|MERGE_RESOLUTION|>--- conflicted
+++ resolved
@@ -15,15 +15,9 @@
       Namespace: AWS/NetworkELB
       Dimensions:
         - Name: LoadBalancer
-<<<<<<< HEAD
           Value: ${NetworkLoadBalancerName}
         - Name: TargetGroup
-          Value: ${TargetGroupFullName}
-=======
-          Value: ${NetworkELBName}
-        - Name: TargetGroup
           Value: ${TargetGroup}
->>>>>>> 7d74651d
       Period: 60
       Statistic: Sum
       Threshold: ${Threshold}
