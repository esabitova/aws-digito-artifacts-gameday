--- conflicted
+++ resolved
@@ -38,10 +38,7 @@
 	echo "↑ the number of found errors" && \
 	deactivate
 
-<<<<<<< HEAD
 
-=======
->>>>>>> 91a6c73b
 unit_test:
 	cd ../../../ && \
 	source venv/bin/activate && \
