@docdb
Feature: SSM automation document to recover the database into a known good state.

  Scenario: Create a new instance in a specified AZ/Region
    Given the cloud formation templates as integration test resources
<<<<<<< HEAD
      | CfnTemplatePath                                                                               | ResourceType | VPC                      | VPCCIDR                    | PrivateSubnet01                                | PrivateSubnet02                                | KmsKey                              |
      | resource_manager/cloud_formation_templates/shared/VPC.yml                                     | SHARED       |                          |                            |                                                |                                                |                                     |
      | resource_manager/cloud_formation_templates/shared/KMS.yml                                     | SHARED       |                          |                            |                                                |                                                |                                     |
      | resource_manager/cloud_formation_templates/DocDbTemplate.yml                                  | ON_DEMAND    | {{cfn-output:VPC>VPCId}} | {{cfn-output:VPC>VPCCidr}} | {{cfn-output:VPC>PrivateSubnetWithInternet01}} | {{cfn-output:VPC>PrivateSubnetWithInternet02}} | {{cfn-output:KMS>EncryptAtRestKey}} |
      | documents/docdb/sop/create_new_instance/2020-09-21/Documents/AutomationAssumeRoleTemplate.yml | ASSUME_ROLE  |                          |                            |                                                |                                                |                                     |
=======
      | CfnTemplatePath                                                                               | ResourceType | KmsKey                              |
      | resource_manager/cloud_formation_templates/shared/KMS.yml                                     | SHARED       |                                     |
      | resource_manager/cloud_formation_templates/DocDbTemplate.yml                                  | ON_DEMAND    | {{cfn-output:KMS>EncryptAtRestKey}} |
      | documents/docdb/sop/create_new_instance/2020-09-21/Documents/AutomationAssumeRoleTemplate.yml | ASSUME_ROLE  |                                     |
>>>>>>> 9f24fa03
    And published "Digito-CreateNewDocDbInstance_2020-09-21" SSM document
    And cache generated instance identifier as "InstanceId" at step "before"
    And cache one of cluster azs in property "RandomClusterAZ" in step "before"
      | DBClusterIdentifier                              |
      | {{cfn-output:DocDbTemplate>DBClusterIdentifier}} |
    And cache current number of instances as "NumberOfInstances" "before" SSM automation execution
      | DBClusterIdentifier                              |
      | {{cfn-output:DocDbTemplate>DBClusterIdentifier}} |
    And cache property "ExpectedAvailabilityZone" in step "before" SSM automation execution
      | Value                            |
      | {{cache:before>RandomClusterAZ}} |
    When SSM automation document "Digito-CreateNewDocDbInstance_2020-09-21" executed
      | DBClusterIdentifier                              | DBInstanceIdentifier            | AvailabilityZone                 | AutomationAssumeRole                                                          |
      | {{cfn-output:DocDbTemplate>DBClusterIdentifier}} | {{{{cache:before>InstanceId}}}} | {{cache:before>RandomClusterAZ}} | {{cfn-output:AutomationAssumeRoleTemplate>DigitoCreateNewInstanceAssumeRole}} |
    Then SSM automation document "Digito-CreateNewDocDbInstance_2020-09-21" execution in status "Success"
      | ExecutionId                |
      | {{cache:SsmExecutionId>1}} |
    And cache current number of instances as "ActualNumberOfInstances" "after" SSM automation execution
      | DBClusterIdentifier                              |
      | {{cfn-output:DocDbTemplate>DBClusterIdentifier}} |
    Then sleep for "60" seconds
    And cache az in property "ActualAvailabilityZone" in step "after" SSM automation execution
      | DBInstanceIdentifier            |
      | {{{{cache:before>InstanceId}}}} |
    Then assert "NumberOfInstances" at "before" less than "ActualNumberOfInstances" at "after"
    Then assert "ExpectedAvailabilityZone" at "before" became equal to "ActualAvailabilityZone" at "after"


  Scenario: Create a new instance without specifying AZ
    Given the cloud formation templates as integration test resources
<<<<<<< HEAD
      | CfnTemplatePath                                                                               | ResourceType | VPC                      | VPCCIDR                    | PrivateSubnet01                                | PrivateSubnet02                                | KmsKey                              |
      | resource_manager/cloud_formation_templates/shared/VPC.yml                                     | SHARED       |                          |                            |                                                |                                                |                                     |
      | resource_manager/cloud_formation_templates/shared/KMS.yml                                     | SHARED       |                          |                            |                                                |                                                |                                     |
      | resource_manager/cloud_formation_templates/DocDbTemplate.yml                                  | ON_DEMAND    | {{cfn-output:VPC>VPCId}} | {{cfn-output:VPC>VPCCidr}} | {{cfn-output:VPC>PrivateSubnetWithInternet01}} | {{cfn-output:VPC>PrivateSubnetWithInternet02}} | {{cfn-output:KMS>EncryptAtRestKey}} |
      | documents/docdb/sop/create_new_instance/2020-09-21/Documents/AutomationAssumeRoleTemplate.yml | ASSUME_ROLE  |                          |                            |                                                |                                                |                                     |
=======
      | CfnTemplatePath                                                                               | ResourceType | KmsKey                              |
      | resource_manager/cloud_formation_templates/shared/KMS.yml                                     | SHARED       |                                     |
      | resource_manager/cloud_formation_templates/DocDbTemplate.yml                                  | ON_DEMAND    | {{cfn-output:KMS>EncryptAtRestKey}} |
      | documents/docdb/sop/create_new_instance/2020-09-21/Documents/AutomationAssumeRoleTemplate.yml | ASSUME_ROLE  |                                     |
>>>>>>> 9f24fa03
    And published "Digito-CreateNewDocDbInstance_2020-09-21" SSM document
    And cache generated instance identifier as "InstanceId" at step "before"
    And cache current number of instances as "NumberOfInstances" "before" SSM automation execution
      | DBClusterIdentifier                              |
      | {{cfn-output:DocDbTemplate>DBClusterIdentifier}} |
    When SSM automation document "Digito-CreateNewDocDbInstance_2020-09-21" executed
      | DBClusterIdentifier                              | DBInstanceIdentifier            | AutomationAssumeRole                                                          |
      | {{cfn-output:DocDbTemplate>DBClusterIdentifier}} | {{{{cache:before>InstanceId}}}} | {{cfn-output:AutomationAssumeRoleTemplate>DigitoCreateNewInstanceAssumeRole}} |
    Then SSM automation document "Digito-CreateNewDocDbInstance_2020-09-21" execution in status "Success"
      | ExecutionId                |
      | {{cache:SsmExecutionId>1}} |
    And cache current number of instances as "ActualNumberOfInstances" "after" SSM automation execution
      | DBClusterIdentifier                              |
      | {{cfn-output:DocDbTemplate>DBClusterIdentifier}} |
    Then sleep for "60" seconds
    And cache az in property "ActualAvailabilityZone" in step "after" SSM automation execution
      | DBInstanceIdentifier            |
      | {{{{cache:before>InstanceId}}}} |
    Then assert "NumberOfInstances" at "before" less than "ActualNumberOfInstances" at "after"
    Then assert instance AZ value "ActualAvailabilityZone" at "after" is one of cluster AZs
      | DBClusterIdentifier                              |
      | {{cfn-output:DocDbTemplate>DBClusterIdentifier}} |<|MERGE_RESOLUTION|>--- conflicted
+++ resolved
@@ -3,18 +3,11 @@
 
   Scenario: Create a new instance in a specified AZ/Region
     Given the cloud formation templates as integration test resources
-<<<<<<< HEAD
       | CfnTemplatePath                                                                               | ResourceType | VPC                      | VPCCIDR                    | PrivateSubnet01                                | PrivateSubnet02                                | KmsKey                              |
       | resource_manager/cloud_formation_templates/shared/VPC.yml                                     | SHARED       |                          |                            |                                                |                                                |                                     |
       | resource_manager/cloud_formation_templates/shared/KMS.yml                                     | SHARED       |                          |                            |                                                |                                                |                                     |
       | resource_manager/cloud_formation_templates/DocDbTemplate.yml                                  | ON_DEMAND    | {{cfn-output:VPC>VPCId}} | {{cfn-output:VPC>VPCCidr}} | {{cfn-output:VPC>PrivateSubnetWithInternet01}} | {{cfn-output:VPC>PrivateSubnetWithInternet02}} | {{cfn-output:KMS>EncryptAtRestKey}} |
       | documents/docdb/sop/create_new_instance/2020-09-21/Documents/AutomationAssumeRoleTemplate.yml | ASSUME_ROLE  |                          |                            |                                                |                                                |                                     |
-=======
-      | CfnTemplatePath                                                                               | ResourceType | KmsKey                              |
-      | resource_manager/cloud_formation_templates/shared/KMS.yml                                     | SHARED       |                                     |
-      | resource_manager/cloud_formation_templates/DocDbTemplate.yml                                  | ON_DEMAND    | {{cfn-output:KMS>EncryptAtRestKey}} |
-      | documents/docdb/sop/create_new_instance/2020-09-21/Documents/AutomationAssumeRoleTemplate.yml | ASSUME_ROLE  |                                     |
->>>>>>> 9f24fa03
     And published "Digito-CreateNewDocDbInstance_2020-09-21" SSM document
     And cache generated instance identifier as "InstanceId" at step "before"
     And cache one of cluster azs in property "RandomClusterAZ" in step "before"
@@ -45,18 +38,15 @@
 
   Scenario: Create a new instance without specifying AZ
     Given the cloud formation templates as integration test resources
-<<<<<<< HEAD
       | CfnTemplatePath                                                                               | ResourceType | VPC                      | VPCCIDR                    | PrivateSubnet01                                | PrivateSubnet02                                | KmsKey                              |
       | resource_manager/cloud_formation_templates/shared/VPC.yml                                     | SHARED       |                          |                            |                                                |                                                |                                     |
       | resource_manager/cloud_formation_templates/shared/KMS.yml                                     | SHARED       |                          |                            |                                                |                                                |                                     |
       | resource_manager/cloud_formation_templates/DocDbTemplate.yml                                  | ON_DEMAND    | {{cfn-output:VPC>VPCId}} | {{cfn-output:VPC>VPCCidr}} | {{cfn-output:VPC>PrivateSubnetWithInternet01}} | {{cfn-output:VPC>PrivateSubnetWithInternet02}} | {{cfn-output:KMS>EncryptAtRestKey}} |
       | documents/docdb/sop/create_new_instance/2020-09-21/Documents/AutomationAssumeRoleTemplate.yml | ASSUME_ROLE  |                          |                            |                                                |                                                |                                     |
-=======
       | CfnTemplatePath                                                                               | ResourceType | KmsKey                              |
       | resource_manager/cloud_formation_templates/shared/KMS.yml                                     | SHARED       |                                     |
       | resource_manager/cloud_formation_templates/DocDbTemplate.yml                                  | ON_DEMAND    | {{cfn-output:KMS>EncryptAtRestKey}} |
       | documents/docdb/sop/create_new_instance/2020-09-21/Documents/AutomationAssumeRoleTemplate.yml | ASSUME_ROLE  |                                     |
->>>>>>> 9f24fa03
     And published "Digito-CreateNewDocDbInstance_2020-09-21" SSM document
     And cache generated instance identifier as "InstanceId" at step "before"
     And cache current number of instances as "NumberOfInstances" "before" SSM automation execution
