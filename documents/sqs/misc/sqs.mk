# The Makefile to execute commands by convenient way

SHELL := /bin/bash

# Include the file with private configuration properties to avoid collisions between teammates. See private.env.sample as the example
include ../../../private.env
export $(shell sed 's/=.*//' ../../../private.env)

include ../../../common.mk

# Upload local SSM Documents to AWS SSM Documents service by specifying them in the manifest file
publish_ssm_docs:
	# Move to parent working directory
	cd ../../../ && \
	source venv/bin/activate && \
	export AWS_PROFILE=${AWS_PROFILE}; export PYTHONPATH=`pwd`; python3 publisher/src/publish_documents.py --region ${AWS_REGION} \
		--file-name documents/sqs/misc/sqs-manifest --log-level INFO && \
	deactivate

# Execute Cucumber tests
test: linter_and_unit_test publish_ssm_docs
	# Move to parent directory
	cd ../../../ && \
	source venv/bin/activate && \
<<<<<<< HEAD
	export AWS_PROFILE=${AWS_PROFILE}; python3 -m pytest  --keep_test_resources --run_integration_tests -m sqs --aws_profile ${AWS_PROFILE} && \
=======
	export AWS_PROFILE=${AWS_PROFILE}; python3 -m pytest --keep_test_resources --run_integration_tests -m sqs --aws_profile ${AWS_PROFILE} && \
>>>>>>> 3c56bade
	deactivate

# Execute only one specified Cucumber test
test_one: test_linter publish_ssm_docs
	# Move to parent directory
	cd ../../../ && \
	source venv/bin/activate && \
	export AWS_PROFILE=${AWS_PROFILE}; python3 -m pytest  --keep_test_resources --run_integration_tests \
<<<<<<< HEAD
		documents/sqs/sop/move-messages-between-queues/2021-03-11/Tests/step_defs/test_move_messages_between_queues.py -m sqs  --aws_profile ${AWS_PROFILE} && \
=======
		documents/sqs/test/block_delete_message/2021-03-09/Tests/step_defs/test_block_delete_message.py -m sqs  --aws_profile ${AWS_PROFILE} && \
>>>>>>> 3c56bade
	deactivate

service_unit_test:
	cd ../../../ && \
	source venv/bin/activate && \
	python3 -m pytest -m unit_test documents/util/scripts/test/test_sqs_util.py && \
	deactivate<|MERGE_RESOLUTION|>--- conflicted
+++ resolved
@@ -22,11 +22,7 @@
 	# Move to parent directory
 	cd ../../../ && \
 	source venv/bin/activate && \
-<<<<<<< HEAD
-	export AWS_PROFILE=${AWS_PROFILE}; python3 -m pytest  --keep_test_resources --run_integration_tests -m sqs --aws_profile ${AWS_PROFILE} && \
-=======
 	export AWS_PROFILE=${AWS_PROFILE}; python3 -m pytest --keep_test_resources --run_integration_tests -m sqs --aws_profile ${AWS_PROFILE} && \
->>>>>>> 3c56bade
 	deactivate
 
 # Execute only one specified Cucumber test
@@ -35,15 +31,12 @@
 	cd ../../../ && \
 	source venv/bin/activate && \
 	export AWS_PROFILE=${AWS_PROFILE}; python3 -m pytest  --keep_test_resources --run_integration_tests \
-<<<<<<< HEAD
-		documents/sqs/sop/move-messages-between-queues/2021-03-11/Tests/step_defs/test_move_messages_between_queues.py -m sqs  --aws_profile ${AWS_PROFILE} && \
-=======
 		documents/sqs/test/block_delete_message/2021-03-09/Tests/step_defs/test_block_delete_message.py -m sqs  --aws_profile ${AWS_PROFILE} && \
->>>>>>> 3c56bade
 	deactivate
 
 service_unit_test:
 	cd ../../../ && \
 	source venv/bin/activate && \
 	python3 -m pytest -m unit_test documents/util/scripts/test/test_sqs_util.py && \
-	deactivate+	deactivate
+	