--- conflicted
+++ resolved
@@ -27,10 +27,10 @@
 def send_messages(resource_manager, ssm_test_cache, boto3_session, number_of_messages, input_parameters):
     queue_url: str = extract_param_value(input_parameters, "QueueUrl", resource_manager, ssm_test_cache)
     for i in range(int(number_of_messages)):
-        sqs_utils.send_message_to_standard_queue(boto3_session, queue_url, f'This is message {i}',
-                                                 {'test_attribute_name_1': {'StringValue': 'test_attribute_value_1',
-                                                                            'DataType': 'String'}
-                                                  })
+        sqs_utils.send_message_to_standard_queue(
+            boto3_session, queue_url, f'This is message {i}',
+            {'test_attribute_name_1': {'StringValue': 'test_attribute_value_1', 'DataType': 'String'}}
+        )
 
 
 @given(parsers.parse('send "{number_of_messages}" messages to FIFO queue\n{input_parameters}'))
@@ -40,15 +40,14 @@
     for i in range(int(number_of_messages)):
         sqs_utils.send_message_to_fifo_queue(
             boto3_session, queue_url, f'This is message {i}', 'digito-test-group', datetime.now().isoformat(),
-            {'test_attribute_name_1': {'StringValue': 'test_attribute_value_1',
-                                       'DataType': 'String'}
-             })
+            {'test_attribute_name_1': {'StringValue': 'test_attribute_value_1', 'DataType': 'String'}}
+        )
 
 
-<<<<<<< HEAD
 @given(parsers.parse('send "{number_of_messages}" messages to queue with error\n{input_parameters}'))
 @when(parsers.parse('send "{number_of_messages}" messages to queue with error\n{input_parameters}'))
-def send_messages_with_error(resource_manager, ssm_test_cache, boto3_session, number_of_messages, input_parameters):
+def send_messages_with_error(resource_manager, ssm_test_cache, boto3_session, number_of_messages,
+                             input_parameters):
     """
     This method expects that message can fail due to AccessDenied
     Any other error should be raised
@@ -56,7 +55,10 @@
     queue_url: str = extract_param_value(input_parameters, "QueueUrl", resource_manager, ssm_test_cache)
     for i in range(int(number_of_messages)):
         try:
-            sqs_utils.send_message_to_standard_queue(boto3_session, queue_url, f'This is message {i}')
+            sqs_utils.send_message_to_standard_queue(
+                boto3_session, queue_url, f'This is message {i}',
+                {'test_attribute_name_1': {'StringValue': 'test_attribute_value_1', 'DataType': 'String'}}
+            )
         except ClientError as error:
             if error.response['Error']['Code'] == 'AccessDenied':
                 logging.info('Message sending failed due to access denied')
@@ -64,14 +66,6 @@
                 raise error
 
 
-cache_number_of_messages_expression = 'cache number of messages in queue as "{cache_property}" "{step_key}" SSM ' \
-                                      'automation execution' \
-                                      '\n{input_parameters}'
-
-
-@given(parsers.parse(cache_number_of_messages_expression))
-@when(parsers.parse(cache_number_of_messages_expression))
-=======
 @given(parsers.parse('cache number of messages in queue as "{cache_property}" "{step_key}" SSM '
                      'automation execution'
                      '\n{input_parameters}'))
@@ -81,7 +75,6 @@
 @then(parsers.parse('cache number of messages in queue as "{cache_property}" "{step_key}" SSM '
                     'automation execution'
                     '\n{input_parameters}'))
->>>>>>> 533d6d27
 def cache_number_of_messages(
         resource_manager, ssm_test_cache, boto3_session, cache_property, step_key, input_parameters
 ):
