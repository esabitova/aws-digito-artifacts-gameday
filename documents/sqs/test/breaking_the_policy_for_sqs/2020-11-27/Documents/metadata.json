{
  "displayName": "Test - breaking the Policy for SQS",
  "description": "Test behavior when messages cannot be sent to an SQS queue",
  "assumeRoleCfnPath": "AutomationAssumeRoleTemplate.yml",
  "attachments": "digito_gameday_primitives.zip",
  "documentContentPath": "AutomationDocument.yml",
  "documentFormat": "YAML",
  "documentName": "Digito-BreakingThePolicyForSQS_2020-11-27",
  "documentType": "Automation",
  "failureType": "SOFTWARE",
<<<<<<< HEAD
  "displayName": "Test - breaking the Policy for SQS",
  "description": "Test behavior when messages cannot be sent to an SQS queue",
=======
  "intent": "Test behavior when messages cannot be sent to an SQS queue",
>>>>>>> adcf3d58
  "risk": "HIGH",
  "tag": "sqs:test:breaking_the_policy_for_sqs:2020-11-27",
  "recommendedAlarms": {
    "SQSUserErrorAlarmName": "sqs:alarm:health_alarm_number_of_messages_sent:2020-11-26"
  },
  "minorVersion": "001"
}<|MERGE_RESOLUTION|>--- conflicted
+++ resolved
@@ -8,12 +8,7 @@
   "documentName": "Digito-BreakingThePolicyForSQS_2020-11-27",
   "documentType": "Automation",
   "failureType": "SOFTWARE",
-<<<<<<< HEAD
-  "displayName": "Test - breaking the Policy for SQS",
-  "description": "Test behavior when messages cannot be sent to an SQS queue",
-=======
   "intent": "Test behavior when messages cannot be sent to an SQS queue",
->>>>>>> adcf3d58
   "risk": "HIGH",
   "tag": "sqs:test:breaking_the_policy_for_sqs:2020-11-27",
   "recommendedAlarms": {
