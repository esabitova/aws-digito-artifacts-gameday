--- conflicted
+++ resolved
@@ -88,13 +88,9 @@
     synthetics
     throttles
     write_throughput
-<<<<<<< HEAD
-    kinesis-data-streams
-=======
     kinesis-data-streams
     backup
     scale_up
     # versions
     2020_07_28
-    2021_09_22
->>>>>>> 60417729
+    2021_09_22