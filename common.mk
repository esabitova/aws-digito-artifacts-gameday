SHELL := /bin/bash
CWD:=$(shell dirname $(realpath $(lastword $(MAKEFILE_LIST))))


clean:
	rm -rf venv

venv: clean
	python3 -m virtualenv venv

pip_install:
	source venv/bin/activate && \
	pip3 install -r requirements.txt && \
	deactivate

# Execute linter to test code style
test_linter:
# If it was executed from the nested Makefiles when workdir was not changed after moving to the parent Makefile
	cd "$(CWD)/" && \
	source venv/bin/activate && \
<<<<<<< HEAD
	python3 -m flake8 --config setup.cfg && \
=======
	python3 -m flake8 && \
>>>>>>> 985ae958
	deactivate


# Execute unit tests
unit_test:
	# If it was executed from the nested Makefiles when workdir was not changed after moving to the parent Makefile
	cd "$(CWD)/" && \
	source venv/bin/activate && \
	python3 -m pytest -m unit_test && \
	deactivate

# Wrapper rule to execute unit tests and linter together easily in the nested Makefiles
linter_and_unit_test: test_linter unit_test<|MERGE_RESOLUTION|>--- conflicted
+++ resolved
@@ -18,11 +18,7 @@
 # If it was executed from the nested Makefiles when workdir was not changed after moving to the parent Makefile
 	cd "$(CWD)/" && \
 	source venv/bin/activate && \
-<<<<<<< HEAD
-	python3 -m flake8 --config setup.cfg && \
-=======
 	python3 -m flake8 && \
->>>>>>> 985ae958
 	deactivate
 
 
