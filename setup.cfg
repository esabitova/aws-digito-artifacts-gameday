# Configuration for pytest; enable coverage, emit
# XML, HTML, and terminal reports.
[tool:pytest]
xfail_strict = true
addopts =
    --verbose
    --ignore=build/private
    --cov-report term-missing
    --cov resource_manager/src
    --cov documents/util/scripts/src
    --cov artifact_generator/src
    --cov adk/src
    --cov-report html:documentation/coverage
    --cov-report xml:documentation/coverage/coverage.xml
    -m unit_test
    --cov-fail-under 91

# Live Logs: https://docs.pytest.org/en/stable/logging.html#live-logs
log_cli=True
log_cli_level=INFO

# Markers: https://docs.pytest.org/en/stable/example/markers.html#registering-markers
markers=
    #test types
    alarm
    integration
    metadata_validator
    ssm_document_validator
    style_validator
    unit_test
    #services
    api-gw
    app-common
    asg
    asg_clb
    docdb
    dynamodb
    ec2
    ebs
<<<<<<< HEAD
    elb
=======
    ecs
>>>>>>> b960b2ad
    efs
    elasticache
    lambda
    natgw
    rds
    s3
    sqs
    ecs
    #spec types
    asg_az_outage
    asg_cpu_stress
    asg_kill_process
    asg_network_unavailable
    asg_node_replace
    asg_scale_out
    asg_scale_up
    aurora_lag
    connections
    cpu
    disk
    drained_burst
    ec2_reboot
    errors
    failover
    fix_integ_test_stalled_resources
    force_maz_failover
    instance_reboot
    invocations
    kill_process
    lag
    many_unhealthy
    memory
    multiple_unhealthy
    network_unavailable
    procstate
    promote_non_aurora_replica
    rds_backtrack
    read_throughput
    req
    status_failed
    stress
    synthetics
    throttles
    write_throughput
    write_throttle
    asg_scale_up
    ec2_reboot
    ec2_scale_up
    compute
    ebs_restore_backup
    elb

# Additional coverage.py settings. The parallel flag and source values are
# necessary so that pytest-cov knows to alias the brazil build artifact absolute
# paths to the relative ones from your package source.
[coverage:run]
branch = False
parallel = False

# Flake8 configuration to check code style.
[flake8]
ignore =
    E203,  # not pep8, black adds whitespace before ':'
    W503,  # not pep8, black adds line break before binary operator
    W605,
exclude =
    resource_manager/src/config.py
    get-pip.py
    .eggs/
    *venv/*
    *package/*
max_line_length = 120<|MERGE_RESOLUTION|>--- conflicted
+++ resolved
@@ -37,11 +37,8 @@
     dynamodb
     ec2
     ebs
-<<<<<<< HEAD
     elb
-=======
     ecs
->>>>>>> b960b2ad
     efs
     elasticache
     lambda
@@ -92,7 +89,6 @@
     ec2_scale_up
     compute
     ebs_restore_backup
-    elb
 
 # Additional coverage.py settings. The parallel flag and source values are
 # necessary so that pytest-cov knows to alias the brazil build artifact absolute
