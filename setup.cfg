# Configuration for pytest; enable coverage, emit
# XML, HTML, and terminal reports.
[tool:pytest]
xfail_strict = true
addopts =
    --verbose
    --ignore=build/private
    --cov-report term-missing
    --cov resource_manager/src
    --cov documents/util/scripts/src
    --cov artifact_generator/src
    --cov adk/src
    --cov-report html:documentation/coverage
    --cov-report xml:documentation/coverage/coverage.xml
    -m unit_test
    --cov-fail-under 91

# Live Logs: https://docs.pytest.org/en/stable/logging.html#live-logs
log_cli=True
log_cli_level=INFO

# Markers: https://docs.pytest.org/en/stable/example/markers.html#registering-markers
markers=
    #test types
    alarm
    integration
    metadata_validator
    ssm_document_validator
    style_validator
    unit_test
    #services
    api-gw
    app-common
    asg
    asg_clb
    docdb
    dynamodb
    ec2
    ebs
<<<<<<< HEAD
    ecs
=======
    elb
>>>>>>> 12038b9e
    efs
    elasticache
    lambda
    natgw
    rds
    s3
    sqs
    ecs
    #spec types
    asg_az_outage
    asg_cpu_stress
    asg_kill_process
    asg_network_unavailable
    asg_node_replace
    asg_scale_out
    asg_scale_up
    aurora_lag
    connections
    cpu
    disk
    drained_burst
    ec2_reboot
    errors
    failover
    fix_integ_test_stalled_resources
    force_maz_failover
    instance_reboot
    invocations
    kill_process
    lag
    many_unhealthy
    memory
    multiple_unhealthy
    network_unavailable
    procstate
    promote_non_aurora_replica
    rds_backtrack
    read_throughput
    req
    status_failed
    stress
    synthetics
    throttles
    write_throughput
    write_throttle
    asg_scale_up
    ec2_reboot
    ec2_scale_up
    compute
    ebs_restore_backup
    elb

# Additional coverage.py settings. The parallel flag and source values are
# necessary so that pytest-cov knows to alias the brazil build artifact absolute
# paths to the relative ones from your package source.
[coverage:run]
branch = False
parallel = False

# Flake8 configuration to check code style.
[flake8]
ignore =
    E203,  # not pep8, black adds whitespace before ':'
    W503,  # not pep8, black adds line break before binary operator
    W605,
exclude =
    resource_manager/src/config.py
    get-pip.py
    .eggs/
    *venv/*
    *package/*
max_line_length = 120<|MERGE_RESOLUTION|>--- conflicted
+++ resolved
@@ -37,11 +37,8 @@
     dynamodb
     ec2
     ebs
-<<<<<<< HEAD
     ecs
-=======
     elb
->>>>>>> 12038b9e
     efs
     elasticache
     lambda
