--- conflicted
+++ resolved
@@ -26,13 +26,10 @@
     asg
     stress
     cpu
-<<<<<<< HEAD
-    ec2_memory
-    ec2_cpu
-=======
+    memory
     ec2
     kill_process
->>>>>>> edc088d6
+
 
 # Additional coverage.py settings. The parallel flag and source values are
 # necessary so that pytest-cov knows to alias the brazil build artifact absolute
