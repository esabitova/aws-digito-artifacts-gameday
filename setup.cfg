# Configuration for pytest; enable coverage, emit
# XML, HTML, and terminal reports.
[tool:pytest]
xfail_strict = true
addopts =
    --verbose
    --ignore=build/private
    --cov-report term-missing
    --cov resource_manager/src
    --cov documents/util/scripts/src
    --cov-report html:documentation/coverage
    --cov-report xml:documentation/coverage/coverage.xml
    -m unit_test
    --cov-fail-under 70

# Live Logs: https://docs.pytest.org/en/stable/logging.html#live-logs
log_cli=True
log_cli_level=INFO

# Markers: https://docs.pytest.org/en/stable/example/markers.html#registering-markers
markers =
    integration
    unit_test
    rds
    failover
    asg
    stress
    cpu
    memory
    ec2
    s3
    kill_process
    asg_kill_process
    network_unavailable
    lambda
    asg_cpu_stress
    docdb
    asg_network_unavailable
    force_maz_failover
    instance_reboot
<<<<<<< HEAD
    sqs
=======
    asg_az_outage
    asg_node_replace
    asg_scale_out
>>>>>>> b9ae3f09

# Additional coverage.py settings. The parallel flag and source values are
# necessary so that pytest-cov knows to alias the brazil build artifact absolute
# paths to the relative ones from your package source.
[coverage:run]
branch = False
parallel = False

# Flake8 configuration to check code style.
[flake8]
ignore =
    E203,  # not pep8, black adds whitespace before ':'
    W503,  # not pep8, black adds line break before binary operator
    W605,
exclude =
    resource_manager/src/config.py
    get-pip.py
    venv/
max_line_length = 120<|MERGE_RESOLUTION|>--- conflicted
+++ resolved
@@ -38,13 +38,10 @@
     asg_network_unavailable
     force_maz_failover
     instance_reboot
-<<<<<<< HEAD
-    sqs
-=======
     asg_az_outage
     asg_node_replace
     asg_scale_out
->>>>>>> b9ae3f09
+    sqs
 
 # Additional coverage.py settings. The parallel flag and source values are
 # necessary so that pytest-cov knows to alias the brazil build artifact absolute
