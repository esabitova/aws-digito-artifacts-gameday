--- conflicted
+++ resolved
@@ -44,13 +44,8 @@
     asg_scale_out
     fix_integ_test_stalled_resources
     metadata_validator
-<<<<<<< HEAD
-    sqs
-    dynamodb
-=======
     rds_backtrack
     promote_non_aurora_replica
->>>>>>> 277a44bd
 
 # Additional coverage.py settings. The parallel flag and source values are
 # necessary so that pytest-cov knows to alias the brazil build artifact absolute
