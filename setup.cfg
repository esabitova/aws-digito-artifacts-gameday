# Configuration for pytest; enable coverage, emit
# XML, HTML, and terminal reports.
[tool:pytest]
xfail_strict = true
addopts =
    --verbose
    --ignore=build/private
    --cov-report term-missing
    --cov resource_manager/src
    --cov documents/util/scripts/src
    --cov-report html:documentation/coverage
    --cov-report xml:documentation/coverage/coverage.xml
    -m unit_test
    --cov-fail-under 70

# Live Logs: https://docs.pytest.org/en/stable/logging.html#live-logs
log_cli=True
log_cli_level=INFO

# Markers: https://docs.pytest.org/en/stable/example/markers.html#registering-markers
markers =
    integration
    unit_test
    rds
    failover
    asg
    stress
    cpu
    memory
    ec2
    s3
    kill_process
    asg_kill_process
    network_unavailable
    lambda
    asg_cpu_stress
    docdb
    asg_network_unavailable
    force_maz_failover
    instance_reboot
    asg_az_outage
    asg_node_replace
    asg_scale_out
<<<<<<< HEAD
    sqs
=======
    fix_integ_test_stalled_resources
    metadata_validator

>>>>>>> 31a7bb96

# Additional coverage.py settings. The parallel flag and source values are
# necessary so that pytest-cov knows to alias the brazil build artifact absolute
# paths to the relative ones from your package source.
[coverage:run]
branch = False
parallel = False

# Flake8 configuration to check code style.
[flake8]
ignore =
    E203,  # not pep8, black adds whitespace before ':'
    W503,  # not pep8, black adds line break before binary operator
    W605,
exclude =
    resource_manager/src/config.py
    get-pip.py
    venv/
max_line_length = 120<|MERGE_RESOLUTION|>--- conflicted
+++ resolved
@@ -41,13 +41,9 @@
     asg_az_outage
     asg_node_replace
     asg_scale_out
-<<<<<<< HEAD
-    sqs
-=======
     fix_integ_test_stalled_resources
     metadata_validator
-
->>>>>>> 31a7bb96
+    sqs
 
 # Additional coverage.py settings. The parallel flag and source values are
 # necessary so that pytest-cov knows to alias the brazil build artifact absolute
