import pytest
import logging
import boto3
import time
from pytest_bdd import (
    when,
    parsers,
    given,
    then
)
from sttable import parse_str_table
from datetime import timedelta, datetime
from resource_manager.src.resource_manager import ResourceManager
from resource_manager.src.ssm_document import SsmDocument
from resource_manager.src.s3 import S3
from resource_manager.src.util.cw_util import get_ec2_metric_max_datapoint
from resource_manager.src.util.param_utils import parse_param_value, parse_param_values_from_table
from resource_manager.src.cloud_formation import CloudFormationTemplate
from resource_manager.src.util.ssm_utils import get_ssm_step_interval, get_ssm_step_status
from pytest import ExitCode
<<<<<<< HEAD
=======
from botocore.exceptions import ClientError
>>>>>>> 414b2eab


def pytest_addoption(parser):
    """
    Hook: https://docs.pytest.org/en/stable/reference.html#initialization-hooks
    :param parser: To add command line options
    """
    parser.addoption("--run_integration_tests",
                     action="store_true",
                     default=False,
                     help="Flag to execute integration tests.")
    parser.addoption("--aws_profile",
                     action="store",
                     default='default',
                     help="Boto3 session profile name")
    parser.addoption("--keep_test_resources",
                     action="store_true",
                     default=False,
                     help="Flag to keep test resources (created by Resource Manager) after all tests. Default False.")
    parser.addoption("--pool_size",
                     action="store",
                     help="Comma separated key=value pair of cloud formation file template names mapped to number of "
                          "pool size (Example: template_1=3, template_2=4)")


@pytest.hookimpl(tryfirst=True)
def pytest_configure(config):
    # In case if running integration tests we don't report coverage
    if config.option.run_integration_tests:
        cov_plugin = config.pluginmanager.get_plugin("_cov")
        if cov_plugin:
            cov_plugin.options.no_cov = True


def pytest_sessionstart(session):
    '''
    Hook https://docs.pytest.org/en/stable/reference.html#initialization-hooks \n
    For this case we want to create test DDB tables before running any test.
    :param session: Tests session
    '''
    # Execute when running integration tests
    if session.config.option.run_integration_tests:
        boto3_session = get_boto3_session(session.config.option.aws_profile)
        cfn_helper = CloudFormationTemplate(boto3_session)
        s3_helper = S3(boto3_session)
        rm = ResourceManager(cfn_helper, s3_helper)
        rm.init_ddb_tables(boto3_session)
        rm.fix_stalled_resources()


def pytest_sessionfinish(session, exitstatus):
    '''
    Hook https://docs.pytest.org/en/stable/reference.html#initialization-hooks \n
    :param session: The pytest session object.
    :param exitstatus(int): The status which pytest will return to the system.
    :return:
    '''
    # Execute only when running integration tests
    if session.config.option.run_integration_tests:
        boto3_session = get_boto3_session(session.config.option.aws_profile)
        cfn_helper = CloudFormationTemplate(boto3_session)
        s3_helper = S3(boto3_session)
        rm = ResourceManager(cfn_helper, s3_helper)
        if session.config.option.keep_test_resources:
            # In case if test execution was canceled/failed we want to make resources available for next execution.
            rm.fix_stalled_resources()
            pass
        else:
            logging.info(
                "Destroying all test resources (use '--keep_test_resources' to keep resources for next execution)")
            rm.destroy_all_resources()


@pytest.fixture(scope='session')
def boto3_session(request):
    '''
    Creates session for given profile name. More about how to configure AWS profile:
    https://docs.aws.amazon.com/cli/latest/userguide/cli-configure-profiles.html
    :param request The pytest request object
    '''
    return get_boto3_session(request.config.option.aws_profile)


@pytest.fixture(scope='function')
def cfn_output_params(resource_manager):
    """
    Fixture for cfn_output_params from resource manager.
    :param resource_manager The resource manager
    """
    return resource_manager.get_cfn_output_params()

@pytest.fixture(scope='function')
def resource_manager(request, capsys, boto3_session):
    '''
    Creates ResourceManager fixture for every test case.
    :param request: The pytest request object
    :return: The resource manager fixture
    '''
    cfn_helper = CloudFormationTemplate(boto3_session)
    s3_helper = S3(boto3_session)
    rm = ResourceManager(cfn_helper, s3_helper)
    yield rm
    # Release resources after test execution is completed if test was not manually
    # interrupted/cancelled. In case of interruption resources will be
    # released and fixed on 'pytest_sessionfinish'
    if request.session.exitstatus != ExitCode.INTERRUPTED:
        rm.release_resources()


@pytest.fixture(scope='function')
def ssm_document(boto3_session):
    '''
    Creates SsmDocument fixture to for every test case.
    :return:
    '''
    return SsmDocument(boto3_session)


@pytest.fixture(autouse=True, scope='function')
def setup(request, ssm_test_cache, boto3_session):
    """
    Terminates SSM execution after each test execution. In case if test failed and test didn't perform any
    SSM execution termination step we don't want to leave SSM running after test failure.
    :param request The pytest request object
    :param ssm_test_cache The test cache
    :param boto3_session The boto3 session
    """
    def tear_down():
<<<<<<< HEAD
        # Terminating SSM automation execution at the end of execution.
=======
        # Terminating SSM automation execution at the end of each test.
>>>>>>> 414b2eab
        ssm = boto3_session.client('ssm')
        cached_executions = ssm_test_cache.get('SsmExecutionId')
        if cached_executions is not None:
            for index, exec_id in cached_executions.items():
<<<<<<< HEAD
                execution_url = 'https://{}.console.aws.amazon.com/systems-manager/automation/execution/{}'\
                    .format(boto3_session.region_name, exec_id)
                logging.info("Canceling SSM execution: {}".format(execution_url))
                ssm.stop_automation_execution(AutomationExecutionId=exec_id, Type='Cancel')

    request.addfinalizer(tear_down)

=======
                execution_url = 'https://{}.console.aws.amazon.com/systems-manager/automation/execution/{}' \
                    .format(boto3_session.region_name, exec_id)
                try:
                    logging.info("Canceling SSM execution: {}".format(execution_url))
                    ssm.stop_automation_execution(AutomationExecutionId=exec_id, Type='Cancel')
                except ClientError as e:
                    logging.error("Failed to cancel SSM execution [%s] due to: %s", execution_url, e.response)

    request.addfinalizer(tear_down)


>>>>>>> 414b2eab
@pytest.fixture(scope='function')
def ssm_test_cache():
    '''
    Cache for test. There may be cases when state between test steps can be changed,
    but we want to remember it to be able to verify how state was changed after.
    Example you can find in: .../documents/rds/test/force_aurora_failover/Tests/features/aurora_failover_cluster.feature
    '''
    cache = dict()
    return cache


def get_boto3_session(aws_profile):
    '''
    Helper to create boto3 session based on given AWS profile.
    :param The AWS profile name.
    '''
    logging.info("Creating boto3 session for [{}] profile.".format(aws_profile))
    return boto3.Session(profile_name=aws_profile)


@given(parsers.parse('the cloud formation templates as integration test resources\n{cfn_input_parameters}'))
def set_up_cfn_template_resources(resource_manager, cfn_input_parameters, ssm_test_cache):
    """
    Common step to specify cloud formation template with parameters for specific test. It can be reused with no
    need to define this step implementation for every test. However it should be mentioned in your feature file.
    Example you can find in: .../documents/rds/test/force_aurora_failover/Tests/features/aurora_failover_cluster.feature
    :param resource_manager: The resource manager which will take care of managing given template deployment
    and providing resources for tests
    :param cfn_input_parameters: The table of parameters as input for cloud formation template
    """
    for cfn_params_row in parse_str_table(cfn_input_parameters).rows:
        if cfn_params_row.get('CfnTemplatePath') is None or len(cfn_params_row.get('CfnTemplatePath')) < 1 \
                or cfn_params_row.get('ResourceType') is None or len(cfn_params_row.get('ResourceType')) < 1:
            raise Exception('Required parameters [CfnTemplatePath] and [ResourceType] should be presented.')
        cf_template_path = cfn_params_row.pop('CfnTemplatePath')
        resource_type = cfn_params_row.pop('ResourceType')
        cf_input_params = {}
        for param, param_val_ref in cfn_params_row.items():
            if len(param_val_ref) > 0:
                value = parse_param_value(param_val_ref, {'cache': ssm_test_cache})
                cf_input_params[param] = str(value)
        rm_resource_type = ResourceManager.ResourceType.from_string(resource_type)
        resource_manager.add_cfn_template(cf_template_path, rm_resource_type, **cf_input_params)


@when(parsers.parse('SSM automation document "{ssm_document_name}" executed\n{ssm_input_parameters}'))
@given(parsers.parse('SSM automation document "{ssm_document_name}" executed\n{ssm_input_parameters}'))
def execute_ssm_automation(ssm_document, ssm_document_name, cfn_output_params, ssm_test_cache, ssm_input_parameters):
    """
    Common step to execute SSM document. This step can be reused by multiple scenarios.
    :param ssm_document The SSM document object for SSM manipulation (mainly execution)
    :param ssm_document_name The SSM document name
    :param cfn_output_params The resource manager object to manipulate with testing resources
    :param ssm_test_cache The custom test cache
    :param ssm_input_parameters The SSM execution input parameters
    """
    parameters = ssm_document.parse_input_parameters(cfn_output_params, ssm_test_cache, ssm_input_parameters)
    execution_id = ssm_document.execute(ssm_document_name, parameters)

    # Caching automation execution ids to be able to use them in test as parameter references in data tables
    # |ExecutionId               | <- parameters name can be anything
    # |{{cache:SsmExecutionId>1}}| <- cache execution id reference. Number '1' refers to sequence of executions in test.
    exec_cache_key = 'SsmExecutionId'
    cached_execution = ssm_test_cache.get(exec_cache_key)
    if cached_execution is None:
        ssm_test_cache[exec_cache_key] = {'1': execution_id}
    else:
        sequence_number = str(len(cached_execution) + 1)
        cached_execution[sequence_number] = execution_id
        ssm_test_cache[exec_cache_key] = cached_execution
    return execution_id


@given(parsers.parse('SSM automation document "{ssm_document_name}" execution in status "{expected_status}"\n{input_parameters}'))
@when(parsers.parse('SSM automation document "{ssm_document_name}" execution in status "{expected_status}"\n{input_parameters}'))
@then(parsers.parse('SSM automation document "{ssm_document_name}" execution in status "{expected_status}"\n{input_parameters}'))
def wait_for_execution_completion_with_params(cfn_output_params, ssm_document_name, expected_status,
                                              ssm_document, input_parameters, ssm_test_cache):
    """
    Common step to wait for SSM document execution completion status. This step can be reused by multiple scenarios.
    :param cfn_output_params The cfn output params from resource manager
    :param ssm_document_name The SSM document name
    :param input_parameters The input parameters
    :param expected_status The expected SSM document execution status
    :param ssm_document The SSM document object for SSM manipulation (mainly execution)
    :param ssm_test_cache The custom test cache
    """
    parameters = parse_param_values_from_table(input_parameters, {'cache': ssm_test_cache,
                                                                  'cfn-output': cfn_output_params})
    ssm_execution_id = parameters[0].get('ExecutionId')
    if ssm_execution_id is None:
        raise Exception('Parameter with name [ExecutionId] should be provided')
    actual_status = ssm_document.wait_for_execution_completion(ssm_execution_id, ssm_document_name)
    assert expected_status == actual_status


@given(parsers.parse('the cached input parameters\n{input_parameters}'))
def given_cached_input_parameters(ssm_test_cache, input_parameters):
    for parm_name, param_val in parse_str_table(input_parameters).rows[0].items():
        ssm_test_cache[parm_name] = str(param_val)


@then(parsers.parse('terminate "{ssm_document_name}" SSM automation document\n{input_parameters}'))
def terminate_ssm_execution(boto3_session, cfn_output_params, ssm_test_cache, ssm_document, input_parameters):
    ssm = boto3_session.client('ssm')
    parameters = ssm_document.parse_input_parameters(cfn_output_params, ssm_test_cache, input_parameters)
    ssm.stop_automation_execution(AutomationExecutionId=parameters['ExecutionId'][0], Type='Cancel')


@when(parsers.parse('SSM automation document "{ssm_document_name}" executed with rollback\n{ssm_input_parameters}'))
def execute_ssm_with_rollback(ssm_document_name, ssm_input_parameters, ssm_test_cache, cfn_output_params, ssm_document):
    parameters = ssm_document.parse_input_parameters(cfn_output_params, ssm_test_cache, ssm_input_parameters)
    execution_id = ssm_document.execute(ssm_document_name, parameters)
    ssm_test_cache['SsmRollbackExecutionId'] = execution_id
    return execution_id


@then(parsers.parse('sleep for "{seconds}" seconds'))
def sleep_secons(seconds):
    # Need to wait for more than 5 minutes for metric to be reported
    logging.info('Sleeping for [{}] seconds'.format(seconds))
    time.sleep(int(seconds))


@then(parsers.parse('assert SSM automation document step "{step_name}" execution in status "{expected_step_status}"\n{parameters}'))
def verify_step_in_status(boto3_session, step_name, expected_step_status, ssm_test_cache, parameters):
    params = parse_param_values_from_table(parameters, {'cache': ssm_test_cache})
    current_step_status = get_ssm_step_status(boto3_session, params[0]['ExecutionId'], step_name)
    assert expected_step_status == current_step_status


@when(parsers.parse('assert "{metric_name}" metric point "{operator}" than "{exp_perc}" percent(s)\n{input_params}'))
@then(parsers.parse('assert "{metric_name}" metric point "{operator}" than "{exp_perc}" percent(s)\n{input_params}'))
def assert_utilization(metric_name, operator, exp_perc, cfn_output_params, input_params, ssm_test_cache, boto3_session):
    """
    Asserts if particular metric reached desired point.
    :param exp_perc The expected metric  percentage point
    :param cfn_output_params The cfn output parameters from resource manager
    :param input_params The input parameters from step definition
    :param ssm_test_cache The test cache
    :param boto3_session The boto3 session
    :param metric_name The metric name to assert
    :param operator The operator to use for assertion
    """
    params = parse_param_values_from_table(input_params, {'cfn-output': cfn_output_params, 'cache': ssm_test_cache})
    input_param_row = params[0]
    exec_id = input_param_row.pop('ExecutionId')
    metric_namespace = input_param_row.pop('Namespace')
    step_name = input_param_row.pop('StepName')
    metric_period = int(input_param_row.pop('MetricPeriod'))

    exec_start, exec_end = get_ssm_step_interval(boto3_session, exec_id, step_name)
    # Reported command execution start time given in SSM is delayed, so we need exclude that delay to find metric
    exec_start = exec_start - timedelta(seconds=metric_period)
    act_perc = get_ec2_metric_max_datapoint(boto3_session, exec_start, datetime.utcnow(),
                                            metric_namespace, metric_name, input_param_row, metric_period)
    if operator == 'greaterOrEqual':
        assert int(act_perc) >= int(exp_perc)
    elif operator == 'greater':
        assert int(act_perc) > int(exp_perc)
    elif operator == 'lessOrEqual':
        assert int(act_perc) <= int(exp_perc)
    elif operator == 'less':
        assert int(act_perc) < int(exp_perc)
    else:
        raise Exception('Operator for [{}] is not supported'.format(operator))<|MERGE_RESOLUTION|>--- conflicted
+++ resolved
@@ -18,10 +18,7 @@
 from resource_manager.src.cloud_formation import CloudFormationTemplate
 from resource_manager.src.util.ssm_utils import get_ssm_step_interval, get_ssm_step_status
 from pytest import ExitCode
-<<<<<<< HEAD
-=======
 from botocore.exceptions import ClientError
->>>>>>> 414b2eab
 
 
 def pytest_addoption(parser):
@@ -88,7 +85,6 @@
         if session.config.option.keep_test_resources:
             # In case if test execution was canceled/failed we want to make resources available for next execution.
             rm.fix_stalled_resources()
-            pass
         else:
             logging.info(
                 "Destroying all test resources (use '--keep_test_resources' to keep resources for next execution)")
@@ -150,24 +146,11 @@
     :param boto3_session The boto3 session
     """
     def tear_down():
-<<<<<<< HEAD
-        # Terminating SSM automation execution at the end of execution.
-=======
         # Terminating SSM automation execution at the end of each test.
->>>>>>> 414b2eab
         ssm = boto3_session.client('ssm')
         cached_executions = ssm_test_cache.get('SsmExecutionId')
         if cached_executions is not None:
             for index, exec_id in cached_executions.items():
-<<<<<<< HEAD
-                execution_url = 'https://{}.console.aws.amazon.com/systems-manager/automation/execution/{}'\
-                    .format(boto3_session.region_name, exec_id)
-                logging.info("Canceling SSM execution: {}".format(execution_url))
-                ssm.stop_automation_execution(AutomationExecutionId=exec_id, Type='Cancel')
-
-    request.addfinalizer(tear_down)
-
-=======
                 execution_url = 'https://{}.console.aws.amazon.com/systems-manager/automation/execution/{}' \
                     .format(boto3_session.region_name, exec_id)
                 try:
@@ -179,7 +162,6 @@
     request.addfinalizer(tear_down)
 
 
->>>>>>> 414b2eab
 @pytest.fixture(scope='function')
 def ssm_test_cache():
     '''
