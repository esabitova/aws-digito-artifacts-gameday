import logging
import time
import uuid
import re
<<<<<<< HEAD
=======
from datetime import datetime
>>>>>>> 6bbd0ead
import random
import string
import boto3
import pytest
from datetime import timedelta, datetime
from botocore.exceptions import ClientError
from pytest import ExitCode
from pytest_bdd import (
    when,
    given,
    then
)
from pytest_bdd.parsers import parse
from sttable import parse_str_table
from publisher.src.publish_documents import PublishDocuments
from publisher.src.alarm_document_parser import AlarmDocumentParser
from resource_manager.src.cloud_formation import CloudFormationTemplate
from resource_manager.src.resource_manager import ResourceManager
from resource_manager.src.s3 import S3
from resource_manager.src.ssm_document import SsmDocument
from resource_manager.src.util.common_test_utils import put_to_ssm_test_cache
from resource_manager.src.util.cw_util import get_ec2_metric_max_datapoint, wait_for_metric_alarm_state
from resource_manager.src.util.param_utils import parse_param_value, parse_param_values_from_table
from resource_manager.src.util.param_utils import parse_pool_size
from resource_manager.src.util.ssm_utils import get_ssm_step_interval, get_ssm_step_status
from resource_manager.src.util.sts_utils import assume_role_session
from resource_manager.src.util.enums.alarm_state import AlarmState
from resource_manager.src.util.cw_util import get_metric_alarm_state
from resource_manager.src.util.ssm_utils import send_step_approval
from resource_manager.src.alarm_manager import AlarmManager
from resource_manager.src.util.enums.operator import Operator
from resource_manager.src.util.cw_util import wait_for_metric_data_point


def pytest_addoption(parser):
    """
    Hook: https://docs.pytest.org/en/stable/reference.html#initialization-hooks
    :param parser: To add command line options
    """
    parser.addoption("--run_integration_tests",
                     action="store_true",
                     default=False,
                     help="Flag to execute integration tests.")
    parser.addoption("--aws_profile",
                     action="store",
                     default='default',
                     help="Boto3 session profile name")
    parser.addoption("--keep_test_resources",
                     action="store_true",
                     default=False,
                     help="Flag to keep test resources (created by Resource Manager) after all tests. Default False.")
    parser.addoption("--pool_size",
                     action="store",
                     help="Comma separated key=value pair of cloud formation file template names mapped to number of "
                          "pool size (Example: template_1=3, template_2=4).")
    parser.addoption("--distributed_mode",
                     action="store_true",
                     default=False,
                     help="Flag to run integration tests in distributed mode "
                          "(multi session/machines targeting same AWS account). "
                          "NOTE: Flag should be used only for CI/CD pipeline, not for personal usage.")
    parser.addoption("--target_service",
                     action="store",
                     help="If specified, style validator would be run only against documents for this service. "
                          "The default behavior being that it would be run for all existing services")


@pytest.hookimpl(tryfirst=True)
def pytest_configure(config):
    # In case if running integration tests we don't report coverage
    if config.option.run_integration_tests:
        cov_plugin = config.pluginmanager.get_plugin("_cov")
        if cov_plugin:
            cov_plugin.options.no_cov = True


def pytest_sessionstart(session):
    '''
    Hook https://docs.pytest.org/en/stable/reference.html#initialization-hooks \n
    For this case we want to create test DDB tables before running any test.
    :param session: Tests session
    '''
    # Execute when running integration tests
    if session.config.option.run_integration_tests:
        # Generating testing session id in order to tie test resources to specific session, so that when
        # running tests in parallel by multiple machines (sessions) tests will not try to change state of
        # resources which are still in use by other sessions.
        test_session_id = str(uuid.uuid4())
        session.config.option.test_session_id = test_session_id

        boto3_session = get_boto3_session(session.config.option.aws_profile)
        cfn_helper = CloudFormationTemplate(boto3_session)
        s3_helper = S3(boto3_session)
        rm = ResourceManager(cfn_helper, s3_helper, dict(), None)
        rm.init_ddb_tables(boto3_session)
        # Distributed mode is considered mode when we executing integration tests on multiple testing sessions/machines
        # and targeting same AWS account resources, in this case we should not perform resource fixing, since it
        # can change resources state which is in use by other session.
        if not session.config.option.distributed_mode:
            rm.fix_stalled_resources()


def pytest_sessionfinish(session, exitstatus):
    '''
    Hook https://docs.pytest.org/en/stable/reference.html#initialization-hooks \n
    :param session: The pytest session object.
    :param exitstatus(int): The status which pytest will return to the system.
    :return:
    '''
    # Execute only when running integration tests and disabled skip session level hooks
    # In case we do execute tests not in single session, for example in different machines, we don't want
    # to perform resource fix/destroy since one session can try to modify resource state which is used
    # by another session.At this moment this case is used on CodeCommit pipeline actions where we do
    # execute tests in parallel on different machines in same AWS account.

    if session.config.option.run_integration_tests:
        test_session_id = session.config.option.test_session_id
        boto3_session = get_boto3_session(session.config.option.aws_profile)
        cfn_helper = CloudFormationTemplate(boto3_session)
        s3_helper = S3(boto3_session)
        rm = ResourceManager(cfn_helper, s3_helper, dict(), test_session_id)
        if session.config.option.keep_test_resources:
            # In case if test execution was canceled/failed we want to make resources available for next execution.
            rm.fix_stalled_resources()
        else:
            logging.info(
                "Destroying all test resources (use '--keep_test_resources' to keep resources for next execution)")
            # NOTE: We don't want to call this when running tests on multiple machines (sessions). Since resources
            # may still be in use by other machines (sessions).
            rm.destroy_all_resources()


@pytest.fixture(scope='session')
def target_service(request):
    return request.config.option.target_service


@pytest.fixture(scope='session')
def boto3_session(request):
    """
    Creates session for given profile name. More about how to configure AWS profile:
    https://docs.aws.amazon.com/cli/latest/userguide/cli-configure-profiles.html
    :param request The pytest request object
    """
    # Applicable only for integration tests
    if request.session.config.option.run_integration_tests:
        return get_boto3_session(request.config.option.aws_profile)
    return boto3.Session()


@pytest.fixture(scope='function')
def cfn_output_params(resource_manager):
    """
    Fixture for cfn_output_params from resource manager.
    :param resource_manager The resource manager
    """
    return resource_manager.get_cfn_output_params()


@pytest.fixture(scope='function')
def resource_manager(request, boto3_session):
    """
    Creates ResourceManager fixture for every test case.
    :param request: The pytest request object
    :param boto3_session The boto3 session
    :return: The resource manager fixture
    """
    test_session_id = request.session.config.option.test_session_id
    cfn_helper = CloudFormationTemplate(boto3_session)
    s3_helper = S3(boto3_session)
    custom_pool_size = parse_pool_size(request.session.config.option.pool_size)
    rm = ResourceManager(cfn_helper, s3_helper, custom_pool_size, test_session_id)
    yield rm
    # Release resources after test execution is completed if test was not manually
    # interrupted/cancelled. In case of interruption resources will be
    # released and fixed on 'pytest_sessionfinish'
    if request.session.exitstatus != ExitCode.INTERRUPTED:
        rm.release_resources()


@pytest.fixture(scope='function')
def ssm_document(boto3_session):
    """
    Creates SsmDocument fixture to for every test case.
    """
    return SsmDocument(boto3_session)


@pytest.fixture(autouse=True, scope='function')
def setup(request, ssm_test_cache, boto3_session):
    """
    Terminates SSM execution after each test execution. In case if test failed and test didn't perform any
    SSM execution termination step we don't want to leave SSM running after test failure.
    :param request The pytest request object
    :param ssm_test_cache The test cache
    :param boto3_session The boto3 session
    """
    def tear_down():
        # Terminating SSM automation execution at the end of each test.
        ssm = boto3_session.client('ssm')
        cached_executions = ssm_test_cache.get('SsmExecutionId')
        if cached_executions is not None:
            for index, exec_id in cached_executions.items():
                execution_url = 'https://{}.console.aws.amazon.com/systems-manager/automation/execution/{}' \
                    .format(boto3_session.region_name, exec_id)
                try:
                    logging.info("Canceling SSM execution: {}".format(execution_url))
                    ssm.stop_automation_execution(AutomationExecutionId=exec_id, Type='Cancel')
                except ClientError as e:
                    logging.error("Failed to cancel SSM execution [%s] due to: %s", execution_url, e.response)

    # Applicable only for integration tests
    if request.session.config.option.run_integration_tests:
        request.addfinalizer(tear_down)


@pytest.fixture(scope='function')
def ssm_test_cache():
    '''
    Cache for test. There may be cases when state between test steps can be changed,
    but we want to remember it to be able to verify how state was changed after.
    Example you can find in: .../documents/rds/test/force_aurora_failover/Tests/features/aurora_failover_cluster.feature
    '''
    cache = dict()
    return cache


@pytest.fixture
def alarm_manager(boto3_session):
    """
    Container for alarms deployed during a test. Alarms created during a test
    are destroyed at the end of the test.
    """
    cfn_helper = CloudFormationTemplate(boto3_session)
    s3_helper = S3(boto3_session)
    unique_suffix = ''.join(random.choices(string.ascii_letters + string.digits, k=4))
    manager = AlarmManager(unique_suffix, boto3_session, cfn_helper, s3_helper)
    yield manager
    manager.destroy_deployed_alarms()


def get_boto3_session(aws_profile):
    '''
    Helper to create boto3 session based on given AWS profile.
    :param The AWS profile name.
    '''
    logging.info("Creating boto3 session for [{}] profile.".format(aws_profile))
    return boto3.Session(profile_name=aws_profile)


@given(parse('published "{ssm_document_name}" SSM document'))
def publish_ssm_document(boto3_session, ssm_document_name):
    """
    Publish SSM document using 'publisher.publish_documents.PublishDocuments'.
    :param boto3_session The boto3 session
    :param ssm_document_name The SSM document name
    """
    p = PublishDocuments(boto3_session)
    documents_metadata = p.get_documents_list_by_names([ssm_document_name])
    p.publish_document(documents_metadata)


@given(parse('the cloud formation templates as integration test resources\n{cfn_input_parameters}'))
def set_up_cfn_template_resources(resource_manager, cfn_input_parameters, ssm_test_cache):
    """
    Common step to specify cloud formation template with parameters for specific test. It can be reused with no
    need to define this step implementation for every test. However it should be mentioned in your feature file.
    Example you can find in: .../documents/rds/test/force_aurora_failover/Tests/features/aurora_failover_cluster.feature
    :param resource_manager: The resource manager which will take care of managing given template deployment
    and providing resources for tests
    :param cfn_input_parameters: The table of parameters as input for cloud formation template
    :param ssm_test_cache The custom test cache
    """
    for cfn_params_row in parse_str_table(cfn_input_parameters).rows:
        if cfn_params_row.get('CfnTemplatePath') is None or len(cfn_params_row.get('CfnTemplatePath')) < 1 \
                or cfn_params_row.get('ResourceType') is None or len(cfn_params_row.get('ResourceType')) < 1:
            raise Exception('Required parameters [CfnTemplatePath] and [ResourceType] should be presented.')
        cf_template_path = cfn_params_row.pop('CfnTemplatePath')
        resource_type = cfn_params_row.pop('ResourceType')
        cf_input_params = {}
        for param, param_val_ref in cfn_params_row.items():
            if len(param_val_ref) > 0:
                value = parse_param_value(param_val_ref, {'cache': ssm_test_cache})
                cf_input_params[param] = str(value)
        rm_resource_type = ResourceManager.ResourceType.from_string(resource_type)
        resource_manager.add_cfn_template(cf_template_path, rm_resource_type, **cf_input_params)


@when(parse('SSM automation document "{ssm_document_name}" executed\n{ssm_input_parameters}'))
@given(parse('SSM automation document "{ssm_document_name}" executed\n{ssm_input_parameters}'))
@then(parse('SSM automation document "{ssm_document_name}" executed\n{ssm_input_parameters}'))
def execute_ssm_automation(ssm_document, ssm_document_name, cfn_output_params, ssm_test_cache, ssm_input_parameters):
    """
    Common step to execute SSM document. This step can be reused by multiple scenarios.
    :param ssm_document The SSM document object for SSM manipulation (mainly execution)
    :param ssm_document_name The SSM document name
    :param cfn_output_params The resource manager object to manipulate with testing resources
    :param ssm_test_cache The custom test cache
    :param ssm_input_parameters The SSM execution input parameters
    """
    parameters = ssm_document.parse_input_parameters(cfn_output_params, ssm_test_cache, ssm_input_parameters)
    execution_id = ssm_document.execute(ssm_document_name, parameters)

    _put_ssm_execution_id_in_test_cache(execution_id, ssm_test_cache)
    return execution_id

def _put_ssm_execution_id_in_test_cache(execution_id, ssm_test_cache):
    # Caching automation execution ids to be able to use them in test as parameter references in data tables
    # |ExecutionId               | <- parameters name can be anything
    # |{{cache:SsmExecutionId>1}}| <- cache execution id reference. Number '1' refers to sequence of executions in test.
    exec_cache_key = 'SsmExecutionId'
    cached_execution = ssm_test_cache.get(exec_cache_key)
    if cached_execution is None:
        ssm_test_cache[exec_cache_key] = {'1': execution_id}
    else:
        sequence_number = str(len(cached_execution) + 1)
        cached_execution[sequence_number] = execution_id
        ssm_test_cache[exec_cache_key] = cached_execution

@given(parse('SSM automation document "{ssm_document_name}" execution in status "{expected_status}"'
             '\n{input_parameters}'))
@when(parse('SSM automation document "{ssm_document_name}" execution in status "{expected_status}"'
            '\n{input_parameters}'))
@then(parse('SSM automation document "{ssm_document_name}" execution in status "{expected_status}"'
            '\n{input_parameters}'))
def wait_for_execution_completion_with_params(cfn_output_params, ssm_document_name, expected_status,
                                              ssm_document, input_parameters, ssm_test_cache):
    """
    Common step to wait for SSM document execution completion status. This step can be reused by multiple scenarios.
    :param cfn_output_params The cfn output params from resource manager
    :param ssm_document_name The SSM document name
    :param input_parameters The input parameters
    :param expected_status The expected SSM document execution status
    :param ssm_document The SSM document object for SSM manipulation (mainly execution)
    :param ssm_test_cache The custom test cache
    """
    parameters = parse_param_values_from_table(input_parameters, {'cache': ssm_test_cache,
                                                                  'cfn-output': cfn_output_params})
    ssm_execution_id = parameters[0].get('ExecutionId')
    if ssm_execution_id is None:
        raise Exception('Parameter with name [ExecutionId] should be provided')
    actual_status = ssm_document.wait_for_execution_completion(ssm_execution_id, ssm_document_name)
    assert expected_status == actual_status


wait_for_execution_step_with_params_description = \
    'Wait for the SSM automation document "{ssm_document_name}" execution is on step "{ssm_step_name}" ' \
    'in status "{expected_status}" for "{time_to_wait}" seconds\n{input_parameters}'


@when(parse(wait_for_execution_step_with_params_description))
@then(parse(wait_for_execution_step_with_params_description))
def wait_for_execution_step_with_params(cfn_output_params, ssm_document_name, ssm_step_name, time_to_wait,
                                        expected_status, ssm_document, input_parameters, ssm_test_cache):
    """
    Common step to wait for SSM document execution step waiting of final status
    :param cfn_output_params The cfn output params from resource manager
    :param ssm_document_name The SSM document name
    :param ssm_step_name The SSM document step name
    :param time_to_wait Timeout in seconds to wait until step status is resolved
    :param expected_status The expected SSM document execution status
    :param input_parameters The input parameters
    :param ssm_document The SSM document object for SSM manipulation (mainly execution)
    :param ssm_test_cache The custom test cache
    """
    parameters = parse_param_values_from_table(input_parameters, {'cache': ssm_test_cache,
                                                                  'cfn-output': cfn_output_params})
    ssm_execution_id = parameters[0].get('ExecutionId')
    if ssm_execution_id is None:
        raise Exception('Parameter with name [ExecutionId] should be provided')

    int_time_to_wait = int(time_to_wait)
    logging.info(f'Waiting for {expected_status} status of {ssm_step_name} step in {ssm_document_name} document '
                 f'during {int_time_to_wait} seconds')
    if expected_status == 'InProgress':
        actual_status = ssm_document.wait_for_execution_step_status_is_in_progress(
            ssm_execution_id, ssm_document_name, ssm_step_name, int_time_to_wait
        )
    else:
        actual_status = ssm_document.wait_for_execution_step_status_is_terminal_or_waiting(
            ssm_execution_id, ssm_document_name, ssm_step_name, int_time_to_wait
        )
    assert expected_status == actual_status


@given(parse('the cached input parameters\n{input_parameters}'))
def given_cached_input_parameters(ssm_test_cache, input_parameters):
    for parm_name, param_val in parse_str_table(input_parameters).rows[0].items():
        ssm_test_cache[parm_name] = str(param_val)


@then(parse('terminate "{ssm_document_name}" SSM automation document\n{input_parameters}'))
def terminate_ssm_execution(boto3_session, cfn_output_params, ssm_test_cache, ssm_document, input_parameters):
    ssm = boto3_session.client('ssm')
    parameters = ssm_document.parse_input_parameters(cfn_output_params, ssm_test_cache, input_parameters)
    ssm.stop_automation_execution(AutomationExecutionId=parameters['ExecutionId'][0], Type='Cancel')


@given(parse('sleep for "{seconds}" seconds'))
@when(parse('sleep for "{seconds}" seconds'))
@then(parse('sleep for "{seconds}" seconds'))
def sleep_seconds(seconds):
    # Need to wait for more than 5 minutes for metric to be reported
    logging.info('Sleeping for [{}] seconds'.format(seconds))
    time.sleep(int(seconds))


@then(parse('assert SSM automation document step "{step_name}" execution in status "{expected_step_status}"'
            '\n{parameters}'))
def verify_step_in_status(boto3_session, step_name, expected_step_status, ssm_test_cache, parameters):
    params = parse_param_values_from_table(parameters, {'cache': ssm_test_cache})
    current_step_status = get_ssm_step_status(boto3_session, params[0]['ExecutionId'], step_name)
    assert expected_step_status == current_step_status


@when(parse('assert "{metric_name}" metric point "{operator}" than "{exp_perc}" percent(s)\n{input_params}'))
@then(parse('assert "{metric_name}" metric point "{operator}" than "{exp_perc}" percent(s)\n{input_params}'))
def assert_utilization(metric_name, operator, exp_perc, cfn_output_params, input_params, ssm_test_cache, boto3_session):
    """
    Asserts if particular metric reached desired point.
    :param exp_perc The expected metric  percentage point
    :param cfn_output_params The cfn output parameters from resource manager
    :param input_params The input parameters from step definition
    :param ssm_test_cache The test cache
    :param boto3_session The boto3 session
    :param metric_name The metric name to assert
    :param operator The operator to use for assertion
    """
    params = parse_param_values_from_table(input_params, {'cfn-output': cfn_output_params, 'cache': ssm_test_cache})
    input_param_row = params[0]
    exec_id = input_param_row.pop('ExecutionId')
    metric_namespace = input_param_row.pop('Namespace')
    step_name = input_param_row.pop('StepName')
    metric_period = int(input_param_row.pop('MetricPeriod'))

    exec_start, exec_end = get_ssm_step_interval(boto3_session, exec_id, step_name)

    act_perc = get_ec2_metric_max_datapoint(boto3_session, exec_start, datetime.utcnow(),
                                            metric_namespace, metric_name, input_param_row, metric_period)
    if operator == 'greaterOrEqual':
        assert int(act_perc) >= int(exp_perc)
    elif operator == 'greater':
        assert int(act_perc) > int(exp_perc)
    elif operator == 'lessOrEqual':
        assert int(act_perc) <= int(exp_perc)
    elif operator == 'less':
        assert int(act_perc) < int(exp_perc)
    else:
        raise Exception('Operator for [{}] is not supported'.format(operator))


@when(parse('Approve SSM automation document on behalf of the role\n{input_parameters}'))
def approve_automation(cfn_output_params, ssm_test_cache, boto3_session, input_parameters):
    """
    Common step to approve waiting execution
    :param cfn_output_params The cfn output params from resource manager
    :param ssm_test_cache The custom test cache
    :param boto3_session Base boto3 session
    :param input_parameters The input parameters
    """
    parameters = parse_param_values_from_table(input_parameters, {'cache': ssm_test_cache,
                                                                  'cfn-output': cfn_output_params})
    ssm_execution_id = parameters[0].get('ExecutionId')
    role_arn = parameters[0].get('RoleArn')
    if ssm_execution_id is None:
        raise Exception('Parameter with name [ExecutionId] should be provided')
    if role_arn is None:
        raise Exception('Parameter with name [RoleArn] should be provided')
    assumed_role_session = assume_role_session(role_arn, boto3_session)
    send_step_approval(assumed_role_session, ssm_execution_id)


@when(parse('Reject SSM automation document on behalf of the role\n{input_parameters}'))
def reject_automation(cfn_output_params, ssm_test_cache, boto3_session, input_parameters):
    """
    Common step to reject waiting execution
    :param cfn_output_params The cfn output params from resource manager
    :param ssm_test_cache The custom test cache
    :param boto3_session Base boto3 session
    :param input_parameters The input parameters
    """
    parameters = parse_param_values_from_table(input_parameters, {'cache': ssm_test_cache,
                                                                  'cfn-output': cfn_output_params})
    ssm_execution_id = parameters[0].get('ExecutionId')
    role_arn = parameters[0].get('RoleArn')
    if ssm_execution_id is None:
        raise Exception('Parameter with name [ExecutionId] should be provided')
    if role_arn is None:
        raise Exception('Parameter with name [RoleArn] should be provided')
    assumed_role_session = assume_role_session(role_arn, boto3_session)
    send_step_approval(assumed_role_session, ssm_execution_id, is_approved=False)


@given(parse('cache constant value {value} as "{cache_property}" '
             '"{step_key}" SSM automation execution'))
def cache_expected_constant_value_before_ssm(ssm_test_cache, value, cache_property, step_key):
    param_value = parse_param_value(value, {'cache': ssm_test_cache})
    put_to_ssm_test_cache(ssm_test_cache, step_key, cache_property, str(param_value))


@then(parse('cache rollback execution id\n{input_parameters}'))
def cache_rollback_execution_id(ssm_document, ssm_test_cache, input_parameters):
    parameters = parse_param_values_from_table(input_parameters, {'cache': ssm_test_cache,
                                                                  'cfn-output': cfn_output_params})
    ssm_execution_id = parameters[0].get('ExecutionId')
    _put_ssm_execution_id_in_test_cache(ssm_document.get_step_output(
        ssm_execution_id, 'TriggerRollback', 'RollbackExecutionId'), ssm_test_cache)


@when(parse('Wait for alarm to be in state "{alarm_state}" for "{timeout}" seconds\n{input_parameters}'))
@then(parse('Wait for alarm to be in state "{alarm_state}" for "{timeout}" seconds\n{input_parameters}'))
def wait_for_alarm(cfn_output_params, ssm_test_cache, boto3_session, alarm_state, timeout, input_parameters):
    parameters = parse_param_values_from_table(input_parameters, {'cache': ssm_test_cache,
                                                                  'cfn-output': cfn_output_params})
    alarm_name = parameters[0].get('AlarmName')
    if alarm_name is None:
        raise Exception('Parameter with name [AlarmName] should be provided')
    time_to_wait = int(timeout)
    wait_for_metric_alarm_state(boto3_session, alarm_name, alarm_state, time_to_wait)


@given(parse('Wait until alarm {alarm_name_ref} becomes OK within {wait_sec} seconds, '
             'check every {delay_sec} seconds'))
@then(parse('Wait until alarm {alarm_name_ref} becomes OK within {wait_sec} seconds, '
            'check every {delay_sec} seconds'))
def wait_until_alarm_green(alarm_name_ref: str, wait_sec: str, delay_sec: str,
                           cfn_output_params: dict, ssm_test_cache: dict, boto3_session: boto3.Session):

    alarm_name = parse_param_value(alarm_name_ref, {'cfn-output': cfn_output_params,
                                                    'cache': ssm_test_cache})
    alarm_state = AlarmState.INSUFFICIENT_DATA
    wait_sec = int(wait_sec)
    delay_sec = int(delay_sec)
    logging.info('Inputs:'
                 f'alarm_name:{alarm_name};'
                 f'alarm_state:{alarm_state};'
                 f'wait_sec:{wait_sec};'
                 f'delay_sec:{delay_sec};')

    elapsed = 0
    iteration = 1
    while elapsed < wait_sec:
        start = time.time()
        alarm_state = get_metric_alarm_state(session=boto3_session,
                                             alarm_name=alarm_name)
        logging.info(f'#{iteration}; Alarm:{alarm_name}; State: {alarm_state};'
                     f'Elapsed: {elapsed} sec;')
        if alarm_state == AlarmState.OK:
            return
        time.sleep(delay_sec)
        end = time.time()
        elapsed += (end - start)
        iteration += 1

    raise TimeoutError(f'After {wait_sec} alarm {alarm_name} is in {alarm_state} state;'
                       f'Elapsed: {elapsed} sec;'
                       f'{iteration} iterations;')


# Alarm
@given(parse('alarm "{alarm_reference_id}" is installed\n{input_parameters_table}'))
@when(parse('alarm "{alarm_reference_id}" is installed\n{input_parameters_table}'))
@then(parse('alarm "{alarm_reference_id}" is installed\n{input_parameters_table}'))
def install_alarm_from_reference_id(alarm_reference_id, input_parameters_table,
                                    alarm_manager, ssm_test_cache, cfn_output_params):
    input_params = {name: parse_param_value(val, {'cache': ssm_test_cache,
                                                  'cfn-output': cfn_output_params})
                    for name, val in
                    parse_str_table(input_parameters_table).rows[0].items()}
    alarm_name = alarm_reference_id.split(':')[2]
    raw_alarm_document = AlarmDocumentParser.from_reference_id(alarm_reference_id)
    variables = raw_alarm_document.get_variables()

    alarm_document = raw_alarm_document.replace_variables(**input_params)

    if alarm_document.get_variables():
        raise Exception(f'Test must provide values to the following variables: '
                        f'{str(list(alarm_document.get_variables()))}'
                        f'referenceId: {alarm_reference_id}'
                        f'path: {AlarmDocumentParser.get_document_directory(alarm_reference_id)}')

    alarm_manager.deploy_alarm(alarm_name,
                               alarm_document.get_content(),
                               {k: v for k, v in input_params.items()
                                if k not in variables})


@then(parse('assert metrics for all alarms are populated'))
def verify_alarm_metrics_exist(alarm_manager):
    wait_sec = int(300)
    delay_sec = int(15)
    elapsed = 0
    iteration = 1
    while elapsed < wait_sec:
        start = time.time()
        alarms_missing_data = alarm_manager.collect_alarms_without_data()
        if not alarms_missing_data:
            return  # All alarms have data
        logging.info(f'#{iteration}; Alarms missing data: {alarms_missing_data} '
                     f'Elapsed: {elapsed} sec;')
        time.sleep(delay_sec)
        end = time.time()
        elapsed += (end - start)
        iteration += 1

    raise TimeoutError(f'After {wait_sec} the following alarms metrics have no data: {alarms_missing_data}'
                       f'Elapsed: {elapsed} sec;'
                       f'{iteration} iterations;')


@when(parse('wait "{metric_name}" metric point "{operator}" to "{expected_datapoint}" "{metric_unit}"\n{input_params}'))
@then(parse('wait "{metric_name}" metric point "{operator}" to "{expected_datapoint}" "{metric_unit}"\n{input_params}'))
def wait_for_metric_datapoint(metric_name, operator, expected_datapoint, cfn_output_params,
                              input_params, ssm_test_cache, metric_unit, boto3_session):
    """
    Asserts if particular metric reached desired point.
    :param expected_datapoint The expected metric point
    :param cfn_output_params The cfn output parameters from resource manager
    :param input_params The input parameters from step definition
    :param ssm_test_cache The test cache
    :param boto3_session The boto3 session
    :param metric_name The metric name to assert
    :param metric_unit The metric unit
    :param operator The operator to use for assertion
    """
    params = parse_param_values_from_table(input_params, {'cfn-output': cfn_output_params, 'cache': ssm_test_cache})
    input_param_row = params[0]
    start_time = input_param_row.pop('StartTime')
    # It is possible end time is not given
    end_time = input_param_row.pop('EndTime') if input_param_row.get('EndTime') else None
    metric_namespace = input_param_row.pop('Namespace')
    metric_period = int(input_param_row.pop('MetricPeriod'))
    metric_dimensions = input_param_row
    wait_for_metric_data_point(session=boto3_session,
                               name=metric_name,
                               datapoint_threshold=float(expected_datapoint),
                               operator=Operator.from_string(operator),
                               start_time_utc=start_time,
                               end_time_utc=end_time,
                               namespace=metric_namespace,
                               period=metric_period,
                               dimensions=metric_dimensions,
                               unit=metric_unit)


@when(parse('cache ssm step execution interval\n{input_params}'))
@then(parse('cache ssm step execution interval\n{input_params}'))
def cache_ssm_step_interval(boto3_session, input_params, cfn_output_params, ssm_test_cache):
    params = parse_param_values_from_table(input_params, {'cfn-output': cfn_output_params, 'cache': ssm_test_cache})
    input_param_row = params[0]
    execution_id = input_param_row.get('ExecutionId')
    step_name = input_param_row.get('StepName')
    if not execution_id or not step_name:
        raise Exception('Parameters [ExecutionId] and [StepName] should be presented.')
    exec_start, exec_end = get_ssm_step_interval(boto3_session, execution_id, step_name)
    execution_id_ref = parse_str_table(input_params).rows[0]['ExecutionId']
    ssm_execution_id = re.search(r'SsmExecutionId>\d+', execution_id_ref).group().split('>')[1]
    ssm_test_cache['SsmStepExecutionInterval'] = {ssm_execution_id: {step_name: {'StartTime': exec_start,
                                                                                 'EndTime': exec_end}}}<|MERGE_RESOLUTION|>--- conflicted
+++ resolved
@@ -2,15 +2,11 @@
 import time
 import uuid
 import re
-<<<<<<< HEAD
-=======
-from datetime import datetime
->>>>>>> 6bbd0ead
 import random
 import string
 import boto3
 import pytest
-from datetime import timedelta, datetime
+from datetime import datetime
 from botocore.exceptions import ClientError
 from pytest import ExitCode
 from pytest_bdd import (
@@ -23,7 +19,7 @@
 from publisher.src.publish_documents import PublishDocuments
 from publisher.src.alarm_document_parser import AlarmDocumentParser
 from resource_manager.src.cloud_formation import CloudFormationTemplate
-from resource_manager.src.resource_manager import ResourceManager
+from resource_manager.src.resource_pool import ResourcePool
 from resource_manager.src.s3 import S3
 from resource_manager.src.ssm_document import SsmDocument
 from resource_manager.src.util.common_test_utils import put_to_ssm_test_cache
@@ -99,7 +95,7 @@
         boto3_session = get_boto3_session(session.config.option.aws_profile)
         cfn_helper = CloudFormationTemplate(boto3_session)
         s3_helper = S3(boto3_session)
-        rm = ResourceManager(cfn_helper, s3_helper, dict(), None)
+        rm = ResourcePool(cfn_helper, s3_helper, dict(), None)
         rm.init_ddb_tables(boto3_session)
         # Distributed mode is considered mode when we executing integration tests on multiple testing sessions/machines
         # and targeting same AWS account resources, in this case we should not perform resource fixing, since it
@@ -126,7 +122,7 @@
         boto3_session = get_boto3_session(session.config.option.aws_profile)
         cfn_helper = CloudFormationTemplate(boto3_session)
         s3_helper = S3(boto3_session)
-        rm = ResourceManager(cfn_helper, s3_helper, dict(), test_session_id)
+        rm = ResourcePool(cfn_helper, s3_helper, dict(), test_session_id)
         if session.config.option.keep_test_resources:
             # In case if test execution was canceled/failed we want to make resources available for next execution.
             rm.fix_stalled_resources()
@@ -145,11 +141,11 @@
 
 @pytest.fixture(scope='session')
 def boto3_session(request):
-    """
+    '''
     Creates session for given profile name. More about how to configure AWS profile:
     https://docs.aws.amazon.com/cli/latest/userguide/cli-configure-profiles.html
     :param request The pytest request object
-    """
+    '''
     # Applicable only for integration tests
     if request.session.config.option.run_integration_tests:
         return get_boto3_session(request.config.option.aws_profile)
@@ -157,18 +153,18 @@
 
 
 @pytest.fixture(scope='function')
-def cfn_output_params(resource_manager):
+def cfn_output_params(resource_pool):
     """
     Fixture for cfn_output_params from resource manager.
-    :param resource_manager The resource manager
-    """
-    return resource_manager.get_cfn_output_params()
+    :param resource_pool The resource manager
+    """
+    return resource_pool.get_cfn_output_params()
 
 
 @pytest.fixture(scope='function')
-def resource_manager(request, boto3_session):
-    """
-    Creates ResourceManager fixture for every test case.
+def resource_pool(request, boto3_session):
+    """
+    Creates ResourcePool fixture for every test case.
     :param request: The pytest request object
     :param boto3_session The boto3 session
     :return: The resource manager fixture
@@ -177,7 +173,7 @@
     cfn_helper = CloudFormationTemplate(boto3_session)
     s3_helper = S3(boto3_session)
     custom_pool_size = parse_pool_size(request.session.config.option.pool_size)
-    rm = ResourceManager(cfn_helper, s3_helper, custom_pool_size, test_session_id)
+    rm = ResourcePool(cfn_helper, s3_helper, custom_pool_size, test_session_id)
     yield rm
     # Release resources after test execution is completed if test was not manually
     # interrupted/cancelled. In case of interruption resources will be
@@ -269,12 +265,12 @@
 
 
 @given(parse('the cloud formation templates as integration test resources\n{cfn_input_parameters}'))
-def set_up_cfn_template_resources(resource_manager, cfn_input_parameters, ssm_test_cache):
+def set_up_cfn_template_resources(resource_pool, cfn_input_parameters, ssm_test_cache):
     """
     Common step to specify cloud formation template with parameters for specific test. It can be reused with no
     need to define this step implementation for every test. However it should be mentioned in your feature file.
     Example you can find in: .../documents/rds/test/force_aurora_failover/Tests/features/aurora_failover_cluster.feature
-    :param resource_manager: The resource manager which will take care of managing given template deployment
+    :param resource_pool: The resource pool which will take care of managing given template deployment
     and providing resources for tests
     :param cfn_input_parameters: The table of parameters as input for cloud formation template
     :param ssm_test_cache The custom test cache
@@ -290,8 +286,8 @@
             if len(param_val_ref) > 0:
                 value = parse_param_value(param_val_ref, {'cache': ssm_test_cache})
                 cf_input_params[param] = str(value)
-        rm_resource_type = ResourceManager.ResourceType.from_string(resource_type)
-        resource_manager.add_cfn_template(cf_template_path, rm_resource_type, **cf_input_params)
+        rm_resource_type = ResourcePool.ResourceType.from_string(resource_type)
+        resource_pool.add_cfn_template(cf_template_path, rm_resource_type, **cf_input_params)
 
 
 @when(parse('SSM automation document "{ssm_document_name}" executed\n{ssm_input_parameters}'))
@@ -311,6 +307,7 @@
 
     _put_ssm_execution_id_in_test_cache(execution_id, ssm_test_cache)
     return execution_id
+
 
 def _put_ssm_execution_id_in_test_cache(execution_id, ssm_test_cache):
     # Caching automation execution ids to be able to use them in test as parameter references in data tables
@@ -324,6 +321,7 @@
         sequence_number = str(len(cached_execution) + 1)
         cached_execution[sequence_number] = execution_id
         ssm_test_cache[exec_cache_key] = cached_execution
+
 
 @given(parse('SSM automation document "{ssm_document_name}" execution in status "{expected_status}"'
              '\n{input_parameters}'))
