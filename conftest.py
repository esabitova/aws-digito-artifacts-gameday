import pytest
import logging
import boto3
import time
from pytest_bdd import (
    when,
    given,
    then
)
from pytest_bdd.parsers import parse
from sttable import parse_str_table
from datetime import timedelta, datetime
from resource_manager.src.resource_manager import ResourceManager
from resource_manager.src.ssm_document import SsmDocument
from resource_manager.src.s3 import S3
from resource_manager.src.util.cw_util import get_ec2_metric_max_datapoint
from resource_manager.src.util.param_utils import parse_param_value, parse_param_values_from_table
from resource_manager.src.cloud_formation import CloudFormationTemplate
from resource_manager.src.util.ssm_utils import get_ssm_step_interval, get_ssm_step_status
from resource_manager.src.util.common_test_utils import put_to_ssm_test_cache
from pytest import ExitCode
from botocore.exceptions import ClientError
from publisher.src.publish_documents import PublishDocuments


def pytest_addoption(parser):
    """
    Hook: https://docs.pytest.org/en/stable/reference.html#initialization-hooks
    :param parser: To add command line options
    """
    parser.addoption("--run_integration_tests",
                     action="store_true",
                     default=False,
                     help="Flag to execute integration tests.")
    parser.addoption("--aws_profile",
                     action="store",
                     default='default',
                     help="Boto3 session profile name")
    parser.addoption("--keep_test_resources",
                     action="store_true",
                     default=False,
                     help="Flag to keep test resources (created by Resource Manager) after all tests. Default False.")
    parser.addoption("--pool_size",
                     action="store",
                     help="Comma separated key=value pair of cloud formation file template names mapped to number of "
                          "pool size (Example: template_1=3, template_2=4)")


@pytest.hookimpl(tryfirst=True)
def pytest_configure(config):
    # In case if running integration tests we don't report coverage
    if config.option.run_integration_tests:
        cov_plugin = config.pluginmanager.get_plugin("_cov")
        if cov_plugin:
            cov_plugin.options.no_cov = True


def pytest_sessionstart(session):
    '''
    Hook https://docs.pytest.org/en/stable/reference.html#initialization-hooks \n
    For this case we want to create test DDB tables before running any test.
    :param session: Tests session
    '''
    # Execute when running integration tests
    if session.config.option.run_integration_tests:
        boto3_session = get_boto3_session(session.config.option.aws_profile)
        cfn_helper = CloudFormationTemplate(boto3_session)
        s3_helper = S3(boto3_session)
        rm = ResourceManager(cfn_helper, s3_helper)
        rm.init_ddb_tables(boto3_session)
        rm.fix_stalled_resources()


def pytest_sessionfinish(session, exitstatus):
    '''
    Hook https://docs.pytest.org/en/stable/reference.html#initialization-hooks \n
    :param session: The pytest session object.
    :param exitstatus(int): The status which pytest will return to the system.
    :return:
    '''
    # Execute only when running integration tests
    if session.config.option.run_integration_tests:
        boto3_session = get_boto3_session(session.config.option.aws_profile)
        cfn_helper = CloudFormationTemplate(boto3_session)
        s3_helper = S3(boto3_session)
        rm = ResourceManager(cfn_helper, s3_helper)
        if session.config.option.keep_test_resources:
            # In case if test execution was canceled/failed we want to make resources available for next execution.
            rm.fix_stalled_resources()
        else:
            logging.info(
                "Destroying all test resources (use '--keep_test_resources' to keep resources for next execution)")
            rm.destroy_all_resources()


@pytest.fixture(scope='session')
def boto3_session(request):
    '''
    Creates session for given profile name. More about how to configure AWS profile:
    https://docs.aws.amazon.com/cli/latest/userguide/cli-configure-profiles.html
    :param request The pytest request object
    '''
    # Applicable only for integration tests
    if request.session.config.option.run_integration_tests:
        return get_boto3_session(request.config.option.aws_profile)
    return boto3.Session()


@pytest.fixture(scope='function')
def cfn_output_params(resource_manager):
    """
    Fixture for cfn_output_params from resource manager.
    :param resource_manager The resource manager
    """
    return resource_manager.get_cfn_output_params()


@pytest.fixture(scope='function')
def resource_manager(request, boto3_session):
    '''
    Creates ResourceManager fixture for every test case.
    :param request: The pytest request object
    :param boto3_session The boto3 session
    :return: The resource manager fixture
    '''
    cfn_helper = CloudFormationTemplate(boto3_session)
    s3_helper = S3(boto3_session)
    rm = ResourceManager(cfn_helper, s3_helper)
    yield rm
    # Release resources after test execution is completed if test was not manually
    # interrupted/cancelled. In case of interruption resources will be
    # released and fixed on 'pytest_sessionfinish'
    if request.session.exitstatus != ExitCode.INTERRUPTED:
        rm.release_resources()


@pytest.fixture(scope='function')
def ssm_document(boto3_session):
    '''
    Creates SsmDocument fixture to for every test case.
    :return:
    '''
    return SsmDocument(boto3_session)


@pytest.fixture(autouse=True, scope='function')
def setup(request, ssm_test_cache, boto3_session):
    """
    Terminates SSM execution after each test execution. In case if test failed and test didn't perform any
    SSM execution termination step we don't want to leave SSM running after test failure.
    :param request The pytest request object
    :param ssm_test_cache The test cache
    :param boto3_session The boto3 session
    """
    def tear_down():
        # Terminating SSM automation execution at the end of each test.
        ssm = boto3_session.client('ssm')
        cached_executions = ssm_test_cache.get('SsmExecutionId')
        if cached_executions is not None:
            for index, exec_id in cached_executions.items():
                execution_url = 'https://{}.console.aws.amazon.com/systems-manager/automation/execution/{}' \
                    .format(boto3_session.region_name, exec_id)
                try:
                    logging.info("Canceling SSM execution: {}".format(execution_url))
                    ssm.stop_automation_execution(AutomationExecutionId=exec_id, Type='Cancel')
                except ClientError as e:
                    logging.error("Failed to cancel SSM execution [%s] due to: %s", execution_url, e.response)

    # Applicable only for integration tests
    if request.session.config.option.run_integration_tests:
        request.addfinalizer(tear_down)


@pytest.fixture(scope='function')
def ssm_test_cache():
    '''
    Cache for test. There may be cases when state between test steps can be changed,
    but we want to remember it to be able to verify how state was changed after.
    Example you can find in: .../documents/rds/test/force_aurora_failover/Tests/features/aurora_failover_cluster.feature
    '''
    cache = dict()
    return cache


def get_boto3_session(aws_profile):
    '''
    Helper to create boto3 session based on given AWS profile.
    :param The AWS profile name.
    '''
    logging.info("Creating boto3 session for [{}] profile.".format(aws_profile))
    return boto3.Session(profile_name=aws_profile)


@given(parse('published "{ssm_document_name}" SSM document'))
def publish_ssm_document(boto3_session, ssm_document_name):
    """
    Publish SSM document using 'publisher.publish_documents.PublishDocuments'.
    :param boto3_session The boto3 session
    :param ssm_document_name The SSM document name
    """
    p = PublishDocuments(boto3_session)
    documents_metadata = p.get_documents_list_by_names([ssm_document_name])
    p.publish_document(documents_metadata)


@given(parse('the cloud formation templates as integration test resources\n{cfn_input_parameters}'))
def set_up_cfn_template_resources(resource_manager, cfn_input_parameters, ssm_test_cache):
    """
    Common step to specify cloud formation template with parameters for specific test. It can be reused with no
    need to define this step implementation for every test. However it should be mentioned in your feature file.
    Example you can find in: .../documents/rds/test/force_aurora_failover/Tests/features/aurora_failover_cluster.feature
    :param resource_manager: The resource manager which will take care of managing given template deployment
    and providing resources for tests
    :param cfn_input_parameters: The table of parameters as input for cloud formation template
    :param ssm_test_cache The custom test cache
    """
    for cfn_params_row in parse_str_table(cfn_input_parameters).rows:
        if cfn_params_row.get('CfnTemplatePath') is None or len(cfn_params_row.get('CfnTemplatePath')) < 1 \
                or cfn_params_row.get('ResourceType') is None or len(cfn_params_row.get('ResourceType')) < 1:
            raise Exception('Required parameters [CfnTemplatePath] and [ResourceType] should be presented.')
        cf_template_path = cfn_params_row.pop('CfnTemplatePath')
        resource_type = cfn_params_row.pop('ResourceType')
        cf_input_params = {}
        for param, param_val_ref in cfn_params_row.items():
            if len(param_val_ref) > 0:
                value = parse_param_value(param_val_ref, {'cache': ssm_test_cache})
                cf_input_params[param] = str(value)
        rm_resource_type = ResourceManager.ResourceType.from_string(resource_type)
        resource_manager.add_cfn_template(cf_template_path, rm_resource_type, **cf_input_params)


@when(parse('SSM automation document "{ssm_document_name}" executed\n{ssm_input_parameters}'))
@given(parse('SSM automation document "{ssm_document_name}" executed\n{ssm_input_parameters}'))
@then(parse('SSM automation document "{ssm_document_name}" executed\n{ssm_input_parameters}'))
def execute_ssm_automation(ssm_document, ssm_document_name, cfn_output_params, ssm_test_cache, ssm_input_parameters):
    """
    Common step to execute SSM document. This step can be reused by multiple scenarios.
    :param ssm_document The SSM document object for SSM manipulation (mainly execution)
    :param ssm_document_name The SSM document name
    :param cfn_output_params The resource manager object to manipulate with testing resources
    :param ssm_test_cache The custom test cache
    :param ssm_input_parameters The SSM execution input parameters
    """
    parameters = ssm_document.parse_input_parameters(cfn_output_params, ssm_test_cache, ssm_input_parameters)
    execution_id = ssm_document.execute(ssm_document_name, parameters)

    # Caching automation execution ids to be able to use them in test as parameter references in data tables
    # |ExecutionId               | <- parameters name can be anything
    # |{{cache:SsmExecutionId>1}}| <- cache execution id reference. Number '1' refers to sequence of executions in test.
    exec_cache_key = 'SsmExecutionId'
    cached_execution = ssm_test_cache.get(exec_cache_key)
    if cached_execution is None:
        ssm_test_cache[exec_cache_key] = {'1': execution_id}
    else:
        sequence_number = str(len(cached_execution) + 1)
        cached_execution[sequence_number] = execution_id
        ssm_test_cache[exec_cache_key] = cached_execution
    return execution_id


@given(parse('SSM automation document "{ssm_document_name}" execution in status "{expected_status}"'
             '\n{input_parameters}'))
@when(parse('SSM automation document "{ssm_document_name}" execution in status "{expected_status}"'
            '\n{input_parameters}'))
@then(parse('SSM automation document "{ssm_document_name}" execution in status "{expected_status}"'
            '\n{input_parameters}'))
def wait_for_execution_completion_with_params(cfn_output_params, ssm_document_name, expected_status,
                                              ssm_document, input_parameters, ssm_test_cache):
    """
    Common step to wait for SSM document execution completion status. This step can be reused by multiple scenarios.
    :param cfn_output_params The cfn output params from resource manager
    :param ssm_document_name The SSM document name
    :param input_parameters The input parameters
    :param expected_status The expected SSM document execution status
    :param ssm_document The SSM document object for SSM manipulation (mainly execution)
    :param ssm_test_cache The custom test cache
    """
    parameters = parse_param_values_from_table(input_parameters, {'cache': ssm_test_cache,
                                                                  'cfn-output': cfn_output_params})
    ssm_execution_id = parameters[0].get('ExecutionId')
    if ssm_execution_id is None:
        raise Exception('Parameter with name [ExecutionId] should be provided')
    actual_status = ssm_document.wait_for_execution_completion(ssm_execution_id, ssm_document_name)
    assert expected_status == actual_status


@when(parse('Wait for the SSM automation document "{ssm_document_name}" execution is on step "{ssm_step_name}" '
            'in status "{expected_status}" for "{time_to_wait}" seconds\n{input_parameters}'))
def wait_for_execution_step_with_params(cfn_output_params, ssm_document_name, ssm_step_name, time_to_wait,
                                        expected_status, ssm_document, input_parameters, ssm_test_cache):
    """
    Common step to wait for SSM document execution step waiting of final status
    :param cfn_output_params The cfn output params from resource manager
    :param ssm_document_name The SSM document name
    :param ssm_step_name The SSM document step name
    :param time_to_wait Timeout in seconds to wait until step status is resolved
    :param expected_status The expected SSM document execution status
    :param input_parameters The input parameters
    :param ssm_document The SSM document object for SSM manipulation (mainly execution)
    :param ssm_test_cache The custom test cache
    """
    parameters = parse_param_values_from_table(input_parameters, {'cache': ssm_test_cache,
                                                                  'cfn-output': cfn_output_params})
    ssm_execution_id = parameters[0].get('ExecutionId')
    if ssm_execution_id is None:
        raise Exception('Parameter with name [ExecutionId] should be provided')

    int_time_to_wait = int(time_to_wait)
    logging.info(f'Waiting for {expected_status} status of {ssm_step_name} step in {ssm_document_name} document '
                 f'during {int_time_to_wait} seconds')
    if expected_status == 'InProgress':
        actual_status = ssm_document.wait_for_execution_step_status_is_in_progress(
            ssm_execution_id, ssm_document_name, ssm_step_name, int_time_to_wait
        )
    else:
        actual_status = ssm_document.wait_for_execution_step_status_is_terminal_or_waiting(
            ssm_execution_id, ssm_document_name, ssm_step_name, int_time_to_wait
        )
    assert expected_status == actual_status


@given(parse('the cached input parameters\n{input_parameters}'))
def given_cached_input_parameters(ssm_test_cache, input_parameters):
    for parm_name, param_val in parse_str_table(input_parameters).rows[0].items():
        ssm_test_cache[parm_name] = str(param_val)


@then(parse('terminate "{ssm_document_name}" SSM automation document\n{input_parameters}'))
def terminate_ssm_execution(boto3_session, cfn_output_params, ssm_test_cache, ssm_document, input_parameters):
    ssm = boto3_session.client('ssm')
    parameters = ssm_document.parse_input_parameters(cfn_output_params, ssm_test_cache, input_parameters)
    ssm.stop_automation_execution(AutomationExecutionId=parameters['ExecutionId'][0], Type='Cancel')


@when(parse('SSM automation document "{ssm_document_name}" executed with rollback\n{ssm_input_parameters}'))
def execute_ssm_with_rollback(ssm_document_name, ssm_input_parameters, ssm_test_cache, cfn_output_params, ssm_document):
    parameters = ssm_document.parse_input_parameters(cfn_output_params, ssm_test_cache, ssm_input_parameters)
    execution_id = ssm_document.execute(ssm_document_name, parameters)
    ssm_test_cache['SsmRollbackExecutionId'] = execution_id
    return execution_id


<<<<<<< HEAD
=======
@given(parse('sleep for "{seconds}" seconds'))
>>>>>>> 9472a158
@when(parse('sleep for "{seconds}" seconds'))
@then(parse('sleep for "{seconds}" seconds'))
def sleep_seconds(seconds):
    # Need to wait for more than 5 minutes for metric to be reported
    logging.info('Sleeping for [{}] seconds'.format(seconds))
    time.sleep(int(seconds))


@then(parse('assert SSM automation document step "{step_name}" execution in status "{expected_step_status}"'
            '\n{parameters}'))
def verify_step_in_status(boto3_session, step_name, expected_step_status, ssm_test_cache, parameters):
    params = parse_param_values_from_table(parameters, {'cache': ssm_test_cache})
    current_step_status = get_ssm_step_status(boto3_session, params[0]['ExecutionId'], step_name)
    assert expected_step_status == current_step_status


@when(parse('assert "{metric_name}" metric point "{operator}" than "{exp_perc}" percent(s)\n{input_params}'))
@then(parse('assert "{metric_name}" metric point "{operator}" than "{exp_perc}" percent(s)\n{input_params}'))
def assert_utilization(metric_name, operator, exp_perc, cfn_output_params, input_params, ssm_test_cache, boto3_session):
    """
    Asserts if particular metric reached desired point.
    :param exp_perc The expected metric  percentage point
    :param cfn_output_params The cfn output parameters from resource manager
    :param input_params The input parameters from step definition
    :param ssm_test_cache The test cache
    :param boto3_session The boto3 session
    :param metric_name The metric name to assert
    :param operator The operator to use for assertion
    """
    params = parse_param_values_from_table(input_params, {'cfn-output': cfn_output_params, 'cache': ssm_test_cache})
    input_param_row = params[0]
    exec_id = input_param_row.pop('ExecutionId')
    metric_namespace = input_param_row.pop('Namespace')
    step_name = input_param_row.pop('StepName')
    metric_period = int(input_param_row.pop('MetricPeriod'))

    exec_start, exec_end = get_ssm_step_interval(boto3_session, exec_id, step_name)
    # We need to include metric period to metric start time to have latest metrics
    exec_start = exec_start + timedelta(seconds=metric_period)
    act_perc = get_ec2_metric_max_datapoint(boto3_session, exec_start, datetime.utcnow(),
                                            metric_namespace, metric_name, input_param_row, metric_period)
    if operator == 'greaterOrEqual':
        assert int(act_perc) >= int(exp_perc)
    elif operator == 'greater':
        assert int(act_perc) > int(exp_perc)
    elif operator == 'lessOrEqual':
        assert int(act_perc) <= int(exp_perc)
    elif operator == 'less':
        assert int(act_perc) < int(exp_perc)
    else:
        raise Exception('Operator for [{}] is not supported'.format(operator))


@when(parse('Approve SSM automation document\n{input_parameters}'))
def approve_automation(cfn_output_params, ssm_test_cache, ssm_document, input_parameters):
    """
    Common step to approve waiting execution
    :param cfn_output_params The cfn output params from resource manager
    :param ssm_test_cache The custom test cache
    :param ssm_document The SSM document object for SSM manipulation (mainly execution)
    :param input_parameters The input parameters
    """
    parameters = parse_param_values_from_table(input_parameters, {'cache': ssm_test_cache,
                                                                  'cfn-output': cfn_output_params})
    ssm_execution_id = parameters[0].get('ExecutionId')
    if ssm_execution_id is None:
        raise Exception('Parameter with name [ExecutionId] should be provided')
    ssm_document.send_step_approval(ssm_execution_id)


@when(parse('Reject SSM automation document\n{input_parameters}'))
def reject_automation(cfn_output_params, ssm_test_cache, ssm_document, input_parameters):
    """
    Common step to reject waiting execution
    :param cfn_output_params The cfn output params from resource manager
    :param ssm_test_cache The custom test cache
    :param ssm_document The SSM document object for SSM manipulation (mainly execution)
    :param input_parameters The input parameters
    """
    parameters = parse_param_values_from_table(input_parameters, {'cache': ssm_test_cache,
                                                                  'cfn-output': cfn_output_params})
    ssm_execution_id = parameters[0].get('ExecutionId')
    if ssm_execution_id is None:
        raise Exception('Parameter with name [ExecutionId] should be provided')
    ssm_document.send_step_approval(ssm_execution_id, is_approved=False)


@given(parse('cache constant value {value} as "{cache_property}" '
             '"{step_key}" SSM automation execution'))
def cache_expected_constant_value_before_ssm(ssm_test_cache, value, cache_property, step_key):
    param_value = parse_param_value(value, {'cache': ssm_test_cache})
    put_to_ssm_test_cache(ssm_test_cache, step_key, cache_property, str(param_value))<|MERGE_RESOLUTION|>--- conflicted
+++ resolved
@@ -44,6 +44,10 @@
                      action="store",
                      help="Comma separated key=value pair of cloud formation file template names mapped to number of "
                           "pool size (Example: template_1=3, template_2=4)")
+    parser.addoption("--skip_resource_fix",
+                     action="store_true",
+                     default=False,
+                     help="Flag to skip resource fix/destroy")
 
 
 @pytest.hookimpl(tryfirst=True)
@@ -68,7 +72,12 @@
         s3_helper = S3(boto3_session)
         rm = ResourceManager(cfn_helper, s3_helper)
         rm.init_ddb_tables(boto3_session)
-        rm.fix_stalled_resources()
+        # In case we do execute tests not in single session, for example in different machines, we don't want
+        # to perform resource fix since one session can try to modify resource state which is used by another session.
+        # At this moment this case is used on CodeCommit pipeline actions where we do execute tests in parallel
+        # on different machines in same AWS account.
+        if not session.config.option.skip_resource_fix:
+            rm.fix_stalled_resources()
 
 
 def pytest_sessionfinish(session, exitstatus):
@@ -78,8 +87,13 @@
     :param exitstatus(int): The status which pytest will return to the system.
     :return:
     '''
-    # Execute only when running integration tests
-    if session.config.option.run_integration_tests:
+    # Execute only when running integration tests and disabled skip session level hooks
+    # In case we do execute tests not in single session, for example in different machines, we don't want
+    # to perform resource fix/destroy since one session can try to modify resource state which is used
+    # by another session.At this moment this case is used on CodeCommit pipeline actions where we do
+    # execute tests in parallel on different machines in same AWS account.
+    if session.config.option.run_integration_tests \
+            and not session.config.option.skip_resource_fix:
         boto3_session = get_boto3_session(session.config.option.aws_profile)
         cfn_helper = CloudFormationTemplate(boto3_session)
         s3_helper = S3(boto3_session)
@@ -340,10 +354,7 @@
     return execution_id
 
 
-<<<<<<< HEAD
-=======
 @given(parse('sleep for "{seconds}" seconds'))
->>>>>>> 9472a158
 @when(parse('sleep for "{seconds}" seconds'))
 @then(parse('sleep for "{seconds}" seconds'))
 def sleep_seconds(seconds):
