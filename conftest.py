import logging
import time
import uuid
import re
import random
import string
import boto3
import pytest
from datetime import datetime
from botocore.exceptions import ClientError
from pytest import ExitCode
from pytest_bdd import (
    when,
    given,
    then
)
from pytest_bdd.parsers import parse
from sttable import parse_str_table
from publisher.src.publish_documents import PublishDocuments
from publisher.src.alarm_document_parser import AlarmDocumentParser
from resource_manager.src.cloud_formation import CloudFormationTemplate
from resource_manager.src.resource_pool import ResourcePool
from resource_manager.src.s3 import S3
from resource_manager.src.ssm_document import SsmDocument
from resource_manager.src.util.common_test_utils import put_to_ssm_test_cache
from resource_manager.src.util.cw_util import get_ec2_metric_max_datapoint, wait_for_metric_alarm_state
from resource_manager.src.util.param_utils import parse_param_value, parse_param_values_from_table
from resource_manager.src.util.param_utils import parse_pool_size
from resource_manager.src.util.ssm_utils import get_ssm_step_interval, get_ssm_step_status
from resource_manager.src.util.sts_utils import assume_role_session
from resource_manager.src.util.enums.alarm_state import AlarmState
from resource_manager.src.util.cw_util import get_metric_alarm_state
from resource_manager.src.util.ssm_utils import send_step_approval
from resource_manager.src.alarm_manager import AlarmManager
from resource_manager.src.util.enums.operator import Operator
from resource_manager.src.util.cw_util import wait_for_metric_data_point
from resource_manager.src.util.ssm_utils import get_ssm_execution_output_value


def pytest_addoption(parser):
    """
    Hook: https://docs.pytest.org/en/stable/reference.html#initialization-hooks
    :param parser: To add command line options
    """
    parser.addoption("--run_integration_tests",
                     action="store_true",
                     default=False,
                     help="Flag to execute integration tests.")
    parser.addoption("--aws_profile",
                     action="store",
                     default='default',
                     help="Boto3 session profile name")
    parser.addoption("--keep_test_resources",
                     action="store_true",
                     default=False,
                     help="Flag to keep test resources (created by Resource Manager) after all tests. Default False.")
    parser.addoption("--pool_size",
                     action="store",
                     help="Comma separated key=value pair of cloud formation file template names mapped to number of "
                          "pool size (Example: template_1=3, template_2=4).")
    parser.addoption("--distributed_mode",
                     action="store_true",
                     default=False,
                     help="Flag to run integration tests in distributed mode "
                          "(multi session/machines targeting same AWS account). "
                          "NOTE: Flag should be used only for CI/CD pipeline, not for personal usage.")
    parser.addoption("--target_service",
                     action="store",
                     help="If specified, style validator would be run only against documents for this service. "
                          "The default behavior being that it would be run for all existing services")


@pytest.hookimpl(tryfirst=True)
def pytest_configure(config):
    # In case if running integration tests we don't report coverage
    if config.option.run_integration_tests:
        cov_plugin = config.pluginmanager.get_plugin("_cov")
        if cov_plugin:
            cov_plugin.options.no_cov = True


def pytest_sessionstart(session):
    '''
    Hook https://docs.pytest.org/en/stable/reference.html#initialization-hooks \n
    For this case we want to create test DDB tables before running any test.
    :param session: Tests session
    '''
    # Execute when running integration tests
    if session.config.option.run_integration_tests:
        # Generating testing session id in order to tie test resources to specific session, so that when
        # running tests in parallel by multiple machines (sessions) tests will not try to change state of
        # resources which are still in use by other sessions.
        test_session_id = str(uuid.uuid4())
        session.config.option.test_session_id = test_session_id

        boto3_session = get_boto3_session(session.config.option.aws_profile)
        cfn_helper = CloudFormationTemplate(boto3_session)
        s3_helper = S3(boto3_session)
        rm = ResourcePool(cfn_helper, s3_helper, dict(), None)
        rm.init_ddb_tables(boto3_session)
        # Distributed mode is considered mode when we executing integration tests on multiple testing sessions/machines
        # and targeting same AWS account resources, in this case we should not perform resource fixing, since it
        # can change resources state which is in use by other session.
        if not session.config.option.distributed_mode:
            rm.fix_stalled_resources()


def pytest_sessionfinish(session, exitstatus):
    '''
    Hook https://docs.pytest.org/en/stable/reference.html#initialization-hooks \n
    :param session: The pytest session object.
    :param exitstatus(int): The status which pytest will return to the system.
    :return:
    '''
    # Execute only when running integration tests and disabled skip session level hooks
    # In case we do execute tests not in single session, for example in different machines, we don't want
    # to perform resource fix/destroy since one session can try to modify resource state which is used
    # by another session.At this moment this case is used on CodeCommit pipeline actions where we do
    # execute tests in parallel on different machines in same AWS account.

    if session.config.option.run_integration_tests:
        test_session_id = session.config.option.test_session_id
        boto3_session = get_boto3_session(session.config.option.aws_profile)
        cfn_helper = CloudFormationTemplate(boto3_session)
        s3_helper = S3(boto3_session)
        rm = ResourcePool(cfn_helper, s3_helper, dict(), test_session_id)
        if session.config.option.keep_test_resources:
            # In case if test execution was canceled/failed we want to make resources available for next execution.
            rm.fix_stalled_resources()
        else:
            logging.info(
                "Destroying all test resources (use '--keep_test_resources' to keep resources for next execution)")
            # NOTE: We don't want to call this when running tests on multiple machines (sessions). Since resources
            # may still be in use by other machines (sessions).
            rm.destroy_all_resources()


@pytest.fixture(scope='session')
def target_service(request):
    return request.config.option.target_service


@pytest.fixture(scope='session')
def boto3_session(request):
    '''
    Creates session for given profile name. More about how to configure AWS profile:
    https://docs.aws.amazon.com/cli/latest/userguide/cli-configure-profiles.html
    :param request The pytest request object
    '''
    # Applicable only for integration tests
    if request.session.config.option.run_integration_tests:
        return get_boto3_session(request.config.option.aws_profile)
    return boto3.Session()


@pytest.fixture(scope='function')
def cfn_output_params(resource_pool):
    """
    Fixture for cfn_output_params from resource manager.
    :param resource_pool The resource manager
    """
    return resource_pool.get_cfn_output_params()


@pytest.fixture(scope='function')
<<<<<<< HEAD
def resource_pool(request, boto3_session):
=======
def cfn_installed_alarms(alarm_manager):
    """
    Fixture for cfn_installed_alarms from alarm_manager manager.
    """
    return alarm_manager.get_deployed_alarms()


@pytest.fixture(scope='function')
def resource_manager(request, boto3_session):
>>>>>>> 39926ba6
    """
    Creates ResourcePool fixture for every test case.
    :param request: The pytest request object
    :param boto3_session The boto3 session
    :return: The resource pool fixture
    """
    test_session_id = request.session.config.option.test_session_id
    cfn_helper = CloudFormationTemplate(boto3_session)
    s3_helper = S3(boto3_session)
    custom_pool_size = parse_pool_size(request.session.config.option.pool_size)
    rp = ResourcePool(cfn_helper, s3_helper, custom_pool_size, test_session_id)
    yield rp
    # Release resources after test execution is completed if test was not manually
    # interrupted/cancelled. In case of interruption resources will be
    # released and fixed on 'pytest_sessionfinish'
    if request.session.exitstatus != ExitCode.INTERRUPTED:
        rp.release_resources()


@pytest.fixture(scope='function')
def ssm_document(boto3_session):
    """
    Creates SsmDocument fixture to for every test case.
    """
    return SsmDocument(boto3_session)


@pytest.fixture(autouse=True, scope='function')
def setup(request, ssm_test_cache, boto3_session):
    """
    Terminates SSM execution after each test execution. In case if test failed and test didn't perform any
    SSM execution termination step we don't want to leave SSM running after test failure.
    :param request The pytest request object
    :param ssm_test_cache The test cache
    :param boto3_session The boto3 session
    """

    def tear_down():
        # Terminating SSM automation execution at the end of each test.
        ssm = boto3_session.client('ssm')
        cached_executions = ssm_test_cache.get('SsmExecutionId')
        if cached_executions is not None:
            for index, exec_id in cached_executions.items():
                execution_url = 'https://{}.console.aws.amazon.com/systems-manager/automation/execution/{}' \
                    .format(boto3_session.region_name, exec_id)
                try:
                    logging.info("Canceling SSM execution: {}".format(execution_url))
                    ssm.stop_automation_execution(AutomationExecutionId=exec_id, Type='Cancel')
                except ClientError as e:
                    logging.error("Failed to cancel SSM execution [%s] due to: %s", execution_url, e.response)

    # Applicable only for integration tests
    if request.session.config.option.run_integration_tests:
        request.addfinalizer(tear_down)


@pytest.fixture(scope='function')
def ssm_test_cache():
    '''
    Cache for test. There may be cases when state between test steps can be changed,
    but we want to remember it to be able to verify how state was changed after.
    Example you can find in: .../documents/rds/test/force_aurora_failover/Tests/features/aurora_failover_cluster.feature
    '''
    cache = dict()
    return cache


@pytest.fixture
def alarm_manager(boto3_session):
    """
    Container for alarms deployed during a test. Alarms created during a test
    are destroyed at the end of the test.
    """
    cfn_helper = CloudFormationTemplate(boto3_session)
    s3_helper = S3(boto3_session)
    unique_suffix = ''.join(random.choices(string.ascii_letters + string.digits, k=4))
    manager = AlarmManager(unique_suffix, boto3_session, cfn_helper, s3_helper)
    yield manager
    manager.destroy_deployed_alarms()


def get_boto3_session(aws_profile):
    '''
    Helper to create boto3 session based on given AWS profile.
    :param The AWS profile name.
    '''
    logging.info("Creating boto3 session for [{}] profile.".format(aws_profile))
    return boto3.Session(profile_name=aws_profile)


@given(parse('published "{ssm_document_name}" SSM document'))
def publish_ssm_document(boto3_session, ssm_document_name):
    """
    Publish SSM document using 'publisher.publish_documents.PublishDocuments'.
    :param boto3_session The boto3 session
    :param ssm_document_name The SSM document name
    """
    p = PublishDocuments(boto3_session)
    documents_metadata = p.get_documents_list_by_names([ssm_document_name])
    p.publish_document(documents_metadata)


@given(parse('the cloud formation templates as integration test resources\n{cfn_input_parameters}'))
def set_up_cfn_template_resources(resource_pool, cfn_input_parameters, ssm_test_cache):
    """
    Common step to specify cloud formation template with parameters for specific test. It can be reused with no
    need to define this step implementation for every test. However it should be mentioned in your feature file.
    Example you can find in: .../documents/rds/test/force_aurora_failover/Tests/features/aurora_failover_cluster.feature
    :param resource_pool: The resource pool which will take care of managing given template deployment
    and providing resources for tests
    :param cfn_input_parameters: The table of parameters as input for cloud formation template
    :param ssm_test_cache The custom test cache
    """
    for cfn_params_row in parse_str_table(cfn_input_parameters).rows:
        if cfn_params_row.get('CfnTemplatePath') is None or len(cfn_params_row.get('CfnTemplatePath')) < 1 \
                or cfn_params_row.get('ResourceType') is None or len(cfn_params_row.get('ResourceType')) < 1:
            raise Exception('Required parameters [CfnTemplatePath] and [ResourceType] should be presented.')
        cf_template_path = cfn_params_row.pop('CfnTemplatePath')
        resource_type = cfn_params_row.pop('ResourceType')
        cf_input_params = {}
        for param, param_val_ref in cfn_params_row.items():
            if len(param_val_ref) > 0:
                value = parse_param_value(param_val_ref, {'cache': ssm_test_cache})
                cf_input_params[param] = str(value)
        rm_resource_type = ResourcePool.ResourceType.from_string(resource_type)
        resource_pool.add_cfn_template(cf_template_path, rm_resource_type, **cf_input_params)


@when(parse('SSM automation document "{ssm_document_name}" executed\n{ssm_input_parameters}'))
@given(parse('SSM automation document "{ssm_document_name}" executed\n{ssm_input_parameters}'))
@then(parse('SSM automation document "{ssm_document_name}" executed\n{ssm_input_parameters}'))
def execute_ssm_automation(ssm_document, ssm_document_name, cfn_output_params, ssm_test_cache, ssm_input_parameters):
    """
    Common step to execute SSM document. This step can be reused by multiple scenarios.
    :param ssm_document The SSM document object for SSM manipulation (mainly execution)
    :param ssm_document_name The SSM document name
    :param cfn_output_params The resource manager object to manipulate with testing resources
    :param ssm_test_cache The custom test cache
    :param ssm_input_parameters The SSM execution input parameters
    """
    parameters = ssm_document.parse_input_parameters(cfn_output_params, ssm_test_cache, ssm_input_parameters)
    execution_id = ssm_document.execute(ssm_document_name, parameters)

    _put_ssm_execution_id_in_test_cache(execution_id, ssm_test_cache)
    return execution_id


def _put_ssm_execution_id_in_test_cache(execution_id, ssm_test_cache):
    # Caching automation execution ids to be able to use them in test as parameter references in data tables
    # |ExecutionId               | <- parameters name can be anything
    # |{{cache:SsmExecutionId>1}}| <- cache execution id reference. Number '1' refers to sequence of executions in test.
    exec_cache_key = 'SsmExecutionId'
    cached_execution = ssm_test_cache.get(exec_cache_key)
    if cached_execution is None:
        ssm_test_cache[exec_cache_key] = {'1': execution_id}
    else:
        sequence_number = str(len(cached_execution) + 1)
        cached_execution[sequence_number] = execution_id
        ssm_test_cache[exec_cache_key] = cached_execution


@given(parse('SSM automation document "{ssm_document_name}" execution in status "{expected_status}"'
             '\n{input_parameters}'))
@when(parse('SSM automation document "{ssm_document_name}" execution in status "{expected_status}"'
            '\n{input_parameters}'))
@then(parse('SSM automation document "{ssm_document_name}" execution in status "{expected_status}"'
            '\n{input_parameters}'))
def wait_for_execution_completion_with_params(cfn_output_params, ssm_document_name, expected_status,
                                              ssm_document, input_parameters, ssm_test_cache):
    """
    Common step to wait for SSM document execution completion status. This step can be reused by multiple scenarios.
    :param cfn_output_params The cfn output params from resource manager
    :param ssm_document_name The SSM document name
    :param input_parameters The input parameters
    :param expected_status The expected SSM document execution status
    :param ssm_document The SSM document object for SSM manipulation (mainly execution)
    :param ssm_test_cache The custom test cache
    """
    parameters = parse_param_values_from_table(input_parameters, {'cache': ssm_test_cache,
                                                                  'cfn-output': cfn_output_params})
    ssm_execution_id = parameters[0].get('ExecutionId')
    if ssm_execution_id is None:
        raise Exception('Parameter with name [ExecutionId] should be provided')
    actual_status = ssm_document.wait_for_execution_completion(ssm_execution_id, ssm_document_name)
    assert expected_status == actual_status


wait_for_execution_step_with_params_description = \
    'Wait for the SSM automation document "{ssm_document_name}" execution is on step "{ssm_step_name}" ' \
    'in status "{expected_status}" for "{time_to_wait}" seconds\n{input_parameters}'


@when(parse(wait_for_execution_step_with_params_description))
@then(parse(wait_for_execution_step_with_params_description))
def wait_for_execution_step_with_params(cfn_output_params, ssm_document_name, ssm_step_name, time_to_wait,
                                        expected_status, ssm_document, input_parameters, ssm_test_cache):
    """
    Common step to wait for SSM document execution step waiting of final status
    :param cfn_output_params The cfn output params from resource manager
    :param ssm_document_name The SSM document name
    :param ssm_step_name The SSM document step name
    :param time_to_wait Timeout in seconds to wait until step status is resolved
    :param expected_status The expected SSM document execution status
    :param input_parameters The input parameters
    :param ssm_document The SSM document object for SSM manipulation (mainly execution)
    :param ssm_test_cache The custom test cache
    """
    parameters = parse_param_values_from_table(input_parameters, {'cache': ssm_test_cache,
                                                                  'cfn-output': cfn_output_params})
    ssm_execution_id = parameters[0].get('ExecutionId')
    if ssm_execution_id is None:
        raise Exception('Parameter with name [ExecutionId] should be provided')

    int_time_to_wait = int(time_to_wait)
    logging.info(f'Waiting for {expected_status} status of {ssm_step_name} step in {ssm_document_name} document '
                 f'during {int_time_to_wait} seconds')
    if expected_status == 'InProgress':
        actual_status = ssm_document.wait_for_execution_step_status_is_in_progress(
            ssm_execution_id, ssm_document_name, ssm_step_name, int_time_to_wait
        )
    else:
        actual_status = ssm_document.wait_for_execution_step_status_is_terminal_or_waiting(
            ssm_execution_id, ssm_document_name, ssm_step_name, int_time_to_wait
        )
    assert expected_status == actual_status


@given(parse('the cached input parameters\n{input_parameters}'))
def given_cached_input_parameters(ssm_test_cache, input_parameters):
    for parm_name, param_val in parse_str_table(input_parameters).rows[0].items():
        ssm_test_cache[parm_name] = str(param_val)


@then(parse('terminate "{ssm_document_name}" SSM automation document\n{input_parameters}'))
def terminate_ssm_execution(boto3_session, cfn_output_params, ssm_test_cache, ssm_document, input_parameters):
    ssm = boto3_session.client('ssm')
    parameters = ssm_document.parse_input_parameters(cfn_output_params, ssm_test_cache, input_parameters)
    ssm.stop_automation_execution(AutomationExecutionId=parameters['ExecutionId'][0], Type='Cancel')


@given(parse('sleep for "{seconds}" seconds'))
@when(parse('sleep for "{seconds}" seconds'))
@then(parse('sleep for "{seconds}" seconds'))
def sleep_seconds(seconds):
    # Need to wait for more than 5 minutes for metric to be reported
    logging.info('Sleeping for [{}] seconds'.format(seconds))
    time.sleep(int(seconds))


@then(parse('assert SSM automation document step "{step_name}" execution in status "{expected_step_status}"'
            '\n{parameters}'))
def verify_step_in_status(boto3_session, step_name, expected_step_status, ssm_test_cache, parameters):
    params = parse_param_values_from_table(parameters, {'cache': ssm_test_cache})
    current_step_status = get_ssm_step_status(boto3_session, params[0]['ExecutionId'], step_name)
    assert expected_step_status == current_step_status


@when(parse('assert "{metric_name}" metric point "{operator}" than "{exp_perc}" percent(s)\n{input_params}'))
@then(parse('assert "{metric_name}" metric point "{operator}" than "{exp_perc}" percent(s)\n{input_params}'))
def assert_utilization(metric_name, operator, exp_perc, cfn_output_params, input_params, ssm_test_cache, boto3_session):
    """
    Asserts if particular metric reached desired point.
    :param exp_perc The expected metric  percentage point
    :param cfn_output_params The cfn output parameters from resource manager
    :param input_params The input parameters from step definition
    :param ssm_test_cache The test cache
    :param boto3_session The boto3 session
    :param metric_name The metric name to assert
    :param operator The operator to use for assertion
    """
    params = parse_param_values_from_table(input_params, {'cfn-output': cfn_output_params, 'cache': ssm_test_cache})
    input_param_row = params[0]
    exec_id = input_param_row.pop('ExecutionId')
    metric_namespace = input_param_row.pop('Namespace')
    step_name = input_param_row.pop('StepName')
    metric_period = int(input_param_row.pop('MetricPeriod'))

    exec_start, exec_end = get_ssm_step_interval(boto3_session, exec_id, step_name)

    act_perc = get_ec2_metric_max_datapoint(boto3_session, exec_start, datetime.utcnow(),
                                            metric_namespace, metric_name, input_param_row, metric_period)
    if operator == 'greaterOrEqual':
        assert int(act_perc) >= int(exp_perc)
    elif operator == 'greater':
        assert int(act_perc) > int(exp_perc)
    elif operator == 'lessOrEqual':
        assert int(act_perc) <= int(exp_perc)
    elif operator == 'less':
        assert int(act_perc) < int(exp_perc)
    else:
        raise Exception('Operator for [{}] is not supported'.format(operator))


@when(parse('Approve SSM automation document on behalf of the role\n{input_parameters}'))
def approve_automation(cfn_output_params, ssm_test_cache, boto3_session, input_parameters):
    """
    Common step to approve waiting execution
    :param cfn_output_params The cfn output params from resource manager
    :param ssm_test_cache The custom test cache
    :param boto3_session Base boto3 session
    :param input_parameters The input parameters
    """
    parameters = parse_param_values_from_table(input_parameters, {'cache': ssm_test_cache,
                                                                  'cfn-output': cfn_output_params})
    ssm_execution_id = parameters[0].get('ExecutionId')
    role_arn = parameters[0].get('RoleArn')
    if ssm_execution_id is None:
        raise Exception('Parameter with name [ExecutionId] should be provided')
    if role_arn is None:
        raise Exception('Parameter with name [RoleArn] should be provided')
    assumed_role_session = assume_role_session(role_arn, boto3_session)
    send_step_approval(assumed_role_session, ssm_execution_id)


@when(parse('Reject SSM automation document on behalf of the role\n{input_parameters}'))
def reject_automation(cfn_output_params, ssm_test_cache, boto3_session, input_parameters):
    """
    Common step to reject waiting execution
    :param cfn_output_params The cfn output params from resource manager
    :param ssm_test_cache The custom test cache
    :param boto3_session Base boto3 session
    :param input_parameters The input parameters
    """
    parameters = parse_param_values_from_table(input_parameters, {'cache': ssm_test_cache,
                                                                  'cfn-output': cfn_output_params})
    ssm_execution_id = parameters[0].get('ExecutionId')
    role_arn = parameters[0].get('RoleArn')
    if ssm_execution_id is None:
        raise Exception('Parameter with name [ExecutionId] should be provided')
    if role_arn is None:
        raise Exception('Parameter with name [RoleArn] should be provided')
    assumed_role_session = assume_role_session(role_arn, boto3_session)
    send_step_approval(assumed_role_session, ssm_execution_id, is_approved=False)


@given(parse('cache constant value {value} as "{cache_property}" '
             '"{step_key}" SSM automation execution'))
def cache_expected_constant_value_before_ssm(ssm_test_cache, value, cache_property, step_key):
    param_value = parse_param_value(value, {'cache': ssm_test_cache})
    put_to_ssm_test_cache(ssm_test_cache, step_key, cache_property, str(param_value))


@then(parse('cache rollback execution id\n{input_parameters}'))
def cache_rollback_execution_id(ssm_document, ssm_test_cache, input_parameters):
    parameters = parse_param_values_from_table(input_parameters, {'cache': ssm_test_cache,
                                                                  'cfn-output': cfn_output_params})
    ssm_execution_id = parameters[0].get('ExecutionId')
    _put_ssm_execution_id_in_test_cache(ssm_document.get_step_output(
        ssm_execution_id, 'TriggerRollback', 'RollbackExecutionId'), ssm_test_cache)


@when(parse('cache execution output value of "{target_property}" as "{cache_property}" after SSM automation execution'
            '\n{input_parameters}'))
def cache_execution_output_value(ssm_test_cache, boto3_session, target_property, cache_property, input_parameters):
    execution_id = parse_param_values_from_table(input_parameters, {
        'cache': ssm_test_cache,
        'cfn-output': cfn_output_params})[0].get('ExecutionId')
    target_property_value = get_ssm_execution_output_value(boto3_session, execution_id, target_property)
    put_to_ssm_test_cache(ssm_test_cache, "after", cache_property, target_property_value)


@when(parse('Wait for alarm to be in state "{alarm_state}" for "{timeout}" seconds\n{input_parameters}'))
@then(parse('Wait for alarm to be in state "{alarm_state}" for "{timeout}" seconds\n{input_parameters}'))
def wait_for_alarm(cfn_output_params, cfn_installed_alarms, ssm_test_cache, boto3_session, alarm_state, timeout,
                   input_parameters):
    parameters = parse_param_values_from_table(input_parameters, {'cache': ssm_test_cache,
                                                                  'cfn-output': cfn_output_params,
                                                                  'alarm': cfn_installed_alarms})
    alarm_name = parameters[0].get('AlarmName')
    if alarm_name is None:
        raise Exception('Parameter with name [AlarmName] should be provided')
    time_to_wait = int(timeout)
    wait_for_metric_alarm_state(boto3_session, alarm_name, alarm_state, time_to_wait)


@given(parse('Wait until alarm {alarm_name_ref} becomes OK within {wait_sec} seconds, '
             'check every {delay_sec} seconds'))
@then(parse('Wait until alarm {alarm_name_ref} becomes OK within {wait_sec} seconds, '
            'check every {delay_sec} seconds'))
def wait_until_alarm_green(alarm_name_ref: str, wait_sec: str, delay_sec: str, cfn_installed_alarms: dict,
                           cfn_output_params: dict, ssm_test_cache: dict, boto3_session: boto3.Session):
    alarm_name = parse_param_value(alarm_name_ref, {'cfn-output': cfn_output_params,
                                                    'cache': ssm_test_cache,
                                                    'alarm': cfn_installed_alarms})
    alarm_state = AlarmState.INSUFFICIENT_DATA
    wait_sec = int(wait_sec)
    delay_sec = int(delay_sec)
    logging.info('Inputs:'
                 f'alarm_name:{alarm_name};'
                 f'alarm_state:{alarm_state};'
                 f'wait_sec:{wait_sec};'
                 f'delay_sec:{delay_sec};')

    elapsed = 0
    iteration = 1
    while elapsed < wait_sec:
        start = time.time()
        alarm_state = get_metric_alarm_state(session=boto3_session,
                                             alarm_name=alarm_name)
        logging.info(f'#{iteration}; Alarm:{alarm_name}; State: {alarm_state};'
                     f'Elapsed: {elapsed} sec;')
        if alarm_state == AlarmState.OK:
            return
        time.sleep(delay_sec)
        end = time.time()
        elapsed += (end - start)
        iteration += 1

    raise TimeoutError(f'After {wait_sec} alarm {alarm_name} is in {alarm_state} state;'
                       f'Elapsed: {elapsed} sec;'
                       f'{iteration} iterations;')


# Alarm
@given(parse('alarm "{alarm_reference_id}" is installed\n{input_parameters_table}'))
@when(parse('alarm "{alarm_reference_id}" is installed\n{input_parameters_table}'))
@then(parse('alarm "{alarm_reference_id}" is installed\n{input_parameters_table}'))
def install_alarm_from_reference_id(alarm_reference_id, input_parameters_table,
                                    alarm_manager, ssm_test_cache, cfn_output_params):
    input_params = {name: parse_param_value(val, {'cache': ssm_test_cache,
                                                  'cfn-output': cfn_output_params})
                    for name, val in
                    parse_str_table(input_parameters_table).rows[0].items()}

    alarm_manager.deploy_alarm(alarm_reference_id, input_params)


@then(parse('assert metrics for all alarms are populated'))
def verify_alarm_metrics_exist(alarm_manager):
    wait_sec = int(300)
    delay_sec = int(15)
    elapsed = 0
    iteration = 1
    while elapsed < wait_sec:
        start = time.time()
        alarms_missing_data = alarm_manager.collect_alarms_without_data()
        if not alarms_missing_data:
            return  # All alarms have data
        logging.info(f'#{iteration}; Alarms missing data: {alarms_missing_data} '
                     f'Elapsed: {elapsed} sec;')
        time.sleep(delay_sec)
        end = time.time()
        elapsed += (end - start)
        iteration += 1

    raise TimeoutError(f'After {wait_sec} the following alarms metrics have no data: {alarms_missing_data}'
                       f'Elapsed: {elapsed} sec;'
                       f'{iteration} iterations;')


@when(parse('wait "{metric_name}" metric point "{operator}" to "{expected_datapoint}" "{metric_unit}"\n{input_params}'))
@then(parse('wait "{metric_name}" metric point "{operator}" to "{expected_datapoint}" "{metric_unit}"\n{input_params}'))
def wait_for_metric_datapoint(metric_name, operator, expected_datapoint, cfn_output_params,
                              input_params, ssm_test_cache, metric_unit, boto3_session):
    """
    Asserts if particular metric reached desired point.
    :param expected_datapoint The expected metric point
    :param cfn_output_params The cfn output parameters from resource manager
    :param input_params The input parameters from step definition
    :param ssm_test_cache The test cache
    :param boto3_session The boto3 session
    :param metric_name The metric name to assert
    :param metric_unit The metric unit
    :param operator The operator to use for assertion
    """
    params = parse_param_values_from_table(input_params, {'cfn-output': cfn_output_params, 'cache': ssm_test_cache})
    input_param_row = params[0]
    start_time = input_param_row.pop('StartTime')
    # It is possible end time is not given
    end_time = input_param_row.pop('EndTime') if input_param_row.get('EndTime') else None
    metric_namespace = input_param_row.pop('Namespace')
    metric_period = int(input_param_row.pop('MetricPeriod'))
    metric_dimensions = input_param_row
    wait_for_metric_data_point(session=boto3_session,
                               name=metric_name,
                               datapoint_threshold=float(expected_datapoint),
                               operator=Operator.from_string(operator),
                               start_time_utc=start_time,
                               end_time_utc=end_time,
                               namespace=metric_namespace,
                               period=metric_period,
                               dimensions=metric_dimensions,
                               unit=metric_unit)


@when(parse('cache ssm step execution interval\n{input_params}'))
@then(parse('cache ssm step execution interval\n{input_params}'))
def cache_ssm_step_interval(boto3_session, input_params, cfn_output_params, ssm_test_cache):
    params = parse_param_values_from_table(input_params, {'cfn-output': cfn_output_params, 'cache': ssm_test_cache})
    input_param_row = params[0]
    execution_id = input_param_row.get('ExecutionId')
    step_name = input_param_row.get('StepName')
    if not execution_id or not step_name:
        raise Exception('Parameters [ExecutionId] and [StepName] should be presented.')
    exec_start, exec_end = get_ssm_step_interval(boto3_session, execution_id, step_name)
    execution_id_ref = parse_str_table(input_params).rows[0]['ExecutionId']
    ssm_execution_id = re.search(r'SsmExecutionId>\d+', execution_id_ref).group().split('>')[1]
    ssm_test_cache['SsmStepExecutionInterval'] = {ssm_execution_id: {step_name: {'StartTime': exec_start,
                                                                                 'EndTime': exec_end}}}<|MERGE_RESOLUTION|>--- conflicted
+++ resolved
@@ -17,7 +17,6 @@
 from pytest_bdd.parsers import parse
 from sttable import parse_str_table
 from publisher.src.publish_documents import PublishDocuments
-from publisher.src.alarm_document_parser import AlarmDocumentParser
 from resource_manager.src.cloud_formation import CloudFormationTemplate
 from resource_manager.src.resource_pool import ResourcePool
 from resource_manager.src.s3 import S3
@@ -156,26 +155,22 @@
 @pytest.fixture(scope='function')
 def cfn_output_params(resource_pool):
     """
-    Fixture for cfn_output_params from resource manager.
-    :param resource_pool The resource manager
+    Fixture for cfn_output_params from resource pool.
+    :param resource_pool The resource pool
     """
     return resource_pool.get_cfn_output_params()
 
 
 @pytest.fixture(scope='function')
-<<<<<<< HEAD
+def cfn_installed_alarms(alarm_manager):
+    """
+    Fixture for cfn_installed_alarms from alarm_manager manager.
+    """
+    return alarm_manager.get_deployed_alarms()
+
+
+@pytest.fixture(scope='function')
 def resource_pool(request, boto3_session):
-=======
-def cfn_installed_alarms(alarm_manager):
-    """
-    Fixture for cfn_installed_alarms from alarm_manager manager.
-    """
-    return alarm_manager.get_deployed_alarms()
-
-
-@pytest.fixture(scope='function')
-def resource_manager(request, boto3_session):
->>>>>>> 39926ba6
     """
     Creates ResourcePool fixture for every test case.
     :param request: The pytest request object
