import hashlib
import logging
import os.path
import random
import re
import shutil
import string
import subprocess
import sys
import time
import unittest
import uuid
from datetime import datetime
from typing import List

import boto3
import jsonpath_ng
import pytest
from botocore.exceptions import ClientError
from pytest import ExitCode
from pytest_bdd import (
    when,
    given,
    then
)
from pytest_bdd.parsers import parse
from sttable import parse_str_table

from publisher.src.publish_documents import PublishDocuments
from resource_manager.src.alarm_manager import AlarmManager
from resource_manager.src.cloud_formation import CloudFormationTemplate
from resource_manager.src.constants import BgColors
from resource_manager.src.resource_pool import ResourcePool
from resource_manager.src.s3 import S3
from resource_manager.src.ssm_document import SsmDocument
from resource_manager.src.util import common_test_utils
<<<<<<< HEAD
=======
from resource_manager.src.util.boto3_client_factory import client
>>>>>>> 60417729
from resource_manager.src.util.common_test_utils import put_to_ssm_test_cache
from resource_manager.src.util.cw_util import get_ec2_metric_max_datapoint, wait_for_metric_alarm_state
from resource_manager.src.util.cw_util import get_metric_alarm_state
from resource_manager.src.util.cw_util import wait_for_metric_data_point
from resource_manager.src.util.enums.alarm_state import AlarmState
from resource_manager.src.util.enums.operator import Operator
from resource_manager.src.util.param_utils import parse_param_value, parse_param_values_from_table
from resource_manager.src.util.param_utils import parse_pool_size
from resource_manager.src.util.role_session import RoleSession
from resource_manager.src.util.ssm_utils import get_ssm_execution_output_value
from resource_manager.src.util.ssm_utils import get_ssm_step_interval, get_ssm_step_status
from resource_manager.src.util.ssm_utils import send_step_approval
from resource_manager.src.util.sts_utils import assume_role_session


def pytest_addoption(parser):
    """
    Hook: https://docs.pytest.org/en/stable/reference.html#initialization-hooks
    :param parser: To add command line options
    """
    parser.addoption("--run_integration_tests",
                     action="store_true",
                     default=False,
                     help="Flag to execute integration tests.")
    parser.addoption("--aws_profile",
                     action="store",
                     default='default',
                     help="Boto3 session profile name")
    parser.addoption("--aws_role_arn",
                     action="store",
                     default=None,
                     help="Role for integration tests execution. If specified it will override --aws_profile and"
                          "use role credentials for tests execution.")
    parser.addoption("--keep_test_resources",
                     action="store_true",
                     default=False,
                     help="Flag to keep test resources (created by Resource Manager) after all tests. Default False.")
    parser.addoption("--release_failed_resources",
                     action="store_true",
                     default=False,
                     help="Flag to release failed test resources to the pool. Default False.")
    parser.addoption("--pool_size",
                     action="store",
                     help="Comma separated key=value pair of cloud formation file template names mapped to number of "
                          "pool size (Example: template_1=3, template_2=4).")
    parser.addoption("--distributed_mode",
                     action="store_true",
                     default=False,
                     help="Flag to run integration tests in distributed mode "
                          "(multi session/machines targeting same AWS account). "
                          "NOTE: Flag should be used only for CI/CD pipeline, not for personal usage.")
    parser.addoption("--target_service",
                     action="store",
                     help="If specified, style validator would be run only against documents for this service. "
                          "The default behavior being that it would be run for all existing services")


@pytest.hookimpl(tryfirst=True)
def pytest_configure(config):
    # In case if running integration tests we don't report coverage
    if config.option.run_integration_tests:
        cov_plugin = config.pluginmanager.get_plugin("_cov")
        if cov_plugin:
            cov_plugin.options.no_cov = True


@pytest.hookimpl(tryfirst=True, hookwrapper=True)
def pytest_runtest_makereport(item, call):
    """
    Sets test execution result to session object.
    :param item:
    :param call:
    """
    outcome = yield
    result = outcome.get_result()
    if result.when == 'call':
        item.session.test_report = result


def pytest_sessionstart(session):
    """
    Hook https://docs.pytest.org/en/stable/reference.html#initialization-hooks \n
    For this case we want to create test DDB tables before running any test.
    :param session: Tests session
    """
    # Execute when running integration tests
    if session.config.option.run_integration_tests:
        # Generating testing session id in order to tie test resources to specific session, so that when
        # running tests in parallel by multiple machines (sessions) tests will not try to change state of
        # resources which are still in use by other sessions.
        test_session_id = str(uuid.uuid4())
        session.config.option.test_session_id = test_session_id
        aws_role_arn = session.config.option.aws_role_arn
        aws_profile_name = session.config.option.aws_profile
        boto3_session = get_boto3_session(aws_profile_name, aws_role_arn)
        session.config.option.aws_account_id = boto3_session.client('sts').get_caller_identity().get('Account')

        logging.info(BgColors.OKBLUE + 'Starting testing session with following parameters:' + BgColors.ENDC)
        logging.info(BgColors.OKBLUE + f' - test session id: {test_session_id}' + BgColors.ENDC)
        logging.info(BgColors.OKBLUE + f' - aws account id: {session.config.option.aws_account_id}' + BgColors.ENDC)
        logging.info(BgColors.OKBLUE + f' - aws region: {boto3_session.region_name}' + BgColors.ENDC)
        logging.info(BgColors.OKBLUE + f' - aws profile: {aws_profile_name}' + BgColors.ENDC)
        logging.info(BgColors.OKBLUE + f' - aws role arn: {aws_role_arn}' + BgColors.ENDC)

        cfn_helper = CloudFormationTemplate(boto3_session)
        s3_helper = S3(boto3_session, session.config.option.aws_account_id)
        rm = ResourcePool(cfn_helper, s3_helper, dict(), None, None)
        rm.init_ddb_tables(boto3_session)
        # Distributed mode is considered mode when we executing integration tests on multiple testing sessions/machines
        # and targeting same AWS account resources, in this case we should not perform resource fixing, since it
        # can change resources state which is in use by other session.
        if not session.config.option.distributed_mode:
            rm.fix_stalled_resources()


def pytest_sessionfinish(session, exitstatus):
    """
    Hook https://docs.pytest.org/en/stable/reference.html#initialization-hooks \n
    :param session: The pytest session object.
    :param exitstatus: (int) The status which pytest will return to the system.
    :return:
    """
    # Execute only when running integration tests and disabled skip session level hooks
    # In case we do execute tests not in single session, for example in different machines, we don't want
    # to perform resource fix/destroy since one session can try to modify resource state which is used
    # by another session.At this moment this case is used on CodeCommit pipeline actions where we do
    # execute tests in parallel on different machines in same AWS account.

    if session.config.option.run_integration_tests:
        test_session_id = session.config.option.test_session_id
        aws_role_arn = session.config.option.aws_role_arn
        aws_profile_name = session.config.option.aws_profile
        aws_account_id = session.config.option.aws_account_id

        boto3_session = get_boto3_session(aws_profile_name, aws_role_arn)
        cfn_helper = CloudFormationTemplate(boto3_session)
        s3_helper = S3(boto3_session, aws_account_id)
        rm = ResourcePool(cfn_helper, s3_helper, dict(), test_session_id, None)
        if session.config.option.keep_test_resources:
            # In case if test execution was canceled/failed we want to make resources available for next execution.
            rm.fix_stalled_resources()
        else:
            logging.info(
                "Destroying all test resources (use '--keep_test_resources' to keep resources for next execution)")
            # NOTE: We don't want to call this when running tests on multiple machines (sessions). Since resources
            # may still be in use by other machines (sessions).
            rm.destroy_all_resources()


@pytest.fixture(scope='session')
def target_service(request):
    return request.config.option.target_service


@pytest.fixture(scope='session')
def boto3_session(request):
    """
    Creates session for given profile name. More about how to configure AWS profile:
    https://docs.aws.amazon.com/cli/latest/userguide/cli-configure-profiles.html
    :param request The pytest request object
    """
    # Applicable only for integration tests
    if request.session.config.option.run_integration_tests:
        aws_role_arn = request.session.config.option.aws_role_arn
        aws_profile_name = request.config.option.aws_profile
        return get_boto3_session(aws_profile_name, aws_role_arn)
    return boto3.Session()


@pytest.fixture(scope='function')
def cfn_output_params(resource_pool):
    """
    Fixture for cfn_output_params from resource pool.
    :param resource_pool The resource pool
    """
    return resource_pool.get_cfn_output_params()


@pytest.fixture(scope='function')
def cfn_installed_alarms(alarm_manager):
    """
    Fixture for cfn_installed_alarms from alarm_manager manager.
    """
    return alarm_manager.get_deployed_alarms()


@pytest.fixture(scope='function')
def test_name_log(request):
    """
    Returns name of the test for logging in following format:
    [test_file_name.py::test_case_name]
    :param request: The request object
    :return: The name of the test for logging
    """
    full_test_path = str(request.fspath + '::' + request.node.name)
    return full_test_path[full_test_path.rindex('/') + 1:len(full_test_path)]


@pytest.fixture(scope='function')
def function_logger(test_name_log):
    """
    Returns logger to be used in tests.
    :param test_name_log: The name of the test for logging
    :return: The logger to be used in tests.
    """
    return logging.getLogger(BgColors.OKBLUE + '[' + test_name_log + ']' + BgColors.ENDC)


@pytest.fixture(scope='function')
def resource_pool(request, boto3_session, ssm_test_cache, function_logger):
    """
    Creates ResourcePool fixture for every test case.
    :param request: The pytest request object
    :param boto3_session: The boto3 session
    :param ssm_test_cache: The ssm test cache
    :param function_logger: The function level logger
    :return: The resource pool fixture
    """

    test_session_id = request.session.config.option.test_session_id
    aws_account_id = request.session.config.option.aws_account_id

    cfn_helper = CloudFormationTemplate(boto3_session, function_logger)
    s3_helper = S3(boto3_session, aws_account_id, function_logger)
    custom_pool_size = parse_pool_size(request.session.config.option.pool_size)
    rp = ResourcePool(cfn_helper, s3_helper, custom_pool_size, test_session_id, ssm_test_cache, function_logger)
    yield rp
    # Release resources after test execution is completed if test was not manually
    # interrupted/cancelled. In case of interruption resources will be
    # released and fixed on 'pytest_sessionfinish'
    if request.session.exitstatus != ExitCode.INTERRUPTED:
        test_execution_report = request.session.test_report
        release_failed_resources = request.session.config.option.release_failed_resources
        rp.release_resources(test_execution_report, release_failed_resources)


@pytest.fixture(scope='function')
def ssm_document(request, boto3_session, ssm_test_cache, function_logger):
    """
    Creates SsmDocument fixture to for every test case.
    """
    ssm = SsmDocument(boto3_session, function_logger)
    yield ssm
    # Applicable only for integration tests
    if request.session.config.option.run_integration_tests:
        cached_executions = ssm_test_cache.get('SsmExecutionId')
        if cached_executions is not None:
            for index, execution_id in cached_executions.items():
                ssm.cancel_execution_with_rollback(execution_id)


@pytest.fixture(scope='function')
def ssm_test_cache():
    """
    Cache for test. There may be cases when state between test steps can be changed,
    but we want to remember it to be able to verify how state was changed after.
    Example you can find in: .../documents/rds/test/force_aurora_failover/Tests/features/aurora_failover_cluster.feature
    """
    cache = dict()
    return cache


@pytest.fixture
def alarm_manager(request, boto3_session, function_logger):
    """
    Container for alarms deployed during a test. Alarms created during a test
    are destroyed at the end of the test.
    """
    aws_account_id = request.session.config.option.aws_account_id
    cfn_helper = CloudFormationTemplate(boto3_session, function_logger)
    s3_helper = S3(boto3_session, aws_account_id, function_logger)
    unique_suffix = ''.join(random.Random().choices(string.ascii_letters + string.digits, k=4))
    manager = AlarmManager(unique_suffix, boto3_session, cfn_helper, s3_helper, logger=function_logger)
    yield manager
    manager.destroy_deployed_alarms()


def get_boto3_session(aws_profile_name, aws_role_arn):
    """
    Helper to create boto3 session based on given AWS profile or AWS IAM role.
    With IAM role credentials will be refreshed every time boto3 client is created as
    well as if client session is exceeding 1 hour (to avoid session expiration).
    However we need to make sure that credentials which are used to assume this role
    will not exceed session time limit as well.
    :param aws_profile_name: The AWS profile name as credential provider.
    :param aws_role_arn: The AWS IAM role arn to be used as credential provider.
    """
    # If aws_profile_name == 'no_profile' we are using
    # 'Instance metadata service on an Amazon EC2 instance that has an IAM role configured'
    #  in CodeCommit Pipeline: https://boto3.amazonaws.com/v1/documentation/api/latest/guide/credentials.html
    session = boto3.Session() if aws_profile_name == 'no_profile' else boto3.Session(profile_name=aws_profile_name)
    if aws_role_arn:
        logging.info(f"Creating boto3 session with [{aws_profile_name}] profile and [{aws_role_arn}] role credentials.")
        return RoleSession(iam_role_arn=aws_role_arn, session_name='integration_test', credential_session=session,
                           duration=3600)
    else:
        logging.info(f"Creating boto3 session with [{aws_profile_name}] profile credentials.")
        return session


@given(parse('published "{ssm_document_name}" SSM document'))
def publish_ssm_document(boto3_session, ssm_document_name, function_logger):
    """
    Publish SSM document using 'publisher.publish_documents.PublishDocuments'.
    :param boto3_session The boto3 session
    :param ssm_document_name The SSM document name
    :param function_logger The function logger
    """
    p = PublishDocuments(boto3_session, function_logger)
    documents_metadata = p.get_documents_list_by_names([ssm_document_name])
    p.publish_document(documents_metadata)


@given(parse('the cloud formation templates as integration test resources\n{cfn_templates}'))
def set_up_cfn_template_resources(resource_pool, cfn_templates):
    """
    Common step to specify cloud formation template with parameters for specific test. It can be reused with no
    need to define this step implementation for every test. However it should be mentioned in your feature file.
    Example you can find in: .../documents/rds/test/force_aurora_failover/Tests/features/aurora_failover_cluster.feature
    :param resource_pool: The resource pool which will take care of managing given template deployment
    and providing resources for tests
    :param cfn_templates: The table of parameters as input for cloud formation template
    """
    resource_pool.add_cfn_templates(cfn_templates)


@given(parse('install dependencies from requirement file, '
             'build Lambda distribution package, and save package path to "{cache_property}" cache property'
             '\n{input_parameters_table}'))
@when(parse('install dependencies from requirement file, '
            'build Lambda distribution package, and save package path to "{cache_property}" cache property'
            '\n{input_parameters_table}'))
@then(parse('install dependencies from requirement file, '
            'build Lambda distribution package, and save package path to "{cache_property}" cache property'
            '\n{input_parameters_table}'))
def create_package_with_dependencies(cache_property, input_parameters_table, ssm_test_cache):
    """
    Common step to create package for lambda with dependencies in zip archive format
    :param cache_property: The cache property when package path will be saved
    :param input_parameters_table: The table from cucumber scenario with params
    RequirementsFileRelationalPath, DirectoryWithCodePath
    :param ssm_test_cache: The custom test cache
    :return: None
    """
    input_params = {name: val for name, val in
                    parse_str_table(input_parameters_table).rows[0].items()}
    requirements_file = os.path.abspath(input_params['RequirementsFileRelationalPath'])

    # get full and relative path's for directories
    src_dir = os.path.abspath(input_params['DirectoryWithCodeRelationalPath'])
    tmp_dir = f'{os.path.abspath(".")}/.lambda_package_tmp-{uuid.uuid4().hex}'
    lambda_package_tmp_path = f"{os.path.abspath(tmp_dir)}/lambda_function"
    lambda_package_filename = f"lambda_function-{uuid.uuid4().hex}.zip"
    package_directory_relative_path = os.path.normpath(input_params['DirectoryWithCodeRelationalPath'])
    lambda_package_relative_path = f"{package_directory_relative_path}/../{lambda_package_filename}"
    lambda_package_path = f"{src_dir}/../{lambda_package_filename}"

    # create temporary directory with default permissions
    octal_permissions = 0o755
    os.mkdir(tmp_dir, octal_permissions)
    logging.info(f"Created temporary directory '{tmp_dir}'")
    # install dependencies using pip
    subprocess.check_call([sys.executable, '-m', 'pip', 'install', '-t', tmp_dir, '-r', requirements_file, '--upgrade'])
    logging.info(f"Packages from '{requirements_file}' were installed.")

    # copy source code to temporary directory ignoring __pycache__
    for item in os.listdir(src_dir):
        if item == '__pycache__':
            pass
        # check that item is a file
        elif os.path.isfile(f'{src_dir}/{item}'):
            shutil.copy2(f'{src_dir}/{item}', f'{tmp_dir}/{item}')
        # check that item is a directory
        elif os.path.isdir(f'{src_dir}/{item}'):
            shutil.copytree(f'{src_dir}/{item}', f'{tmp_dir}/{item}', copy_function=shutil.copy2)
        else:
            raise Exception(f"{src_dir}/{item} is not a directory or file")
    # create .zip package
    shutil.make_archive(lambda_package_tmp_path, 'zip', tmp_dir)
    # move artifact from tmp dir
    shutil.copy2(f'{lambda_package_tmp_path}.zip', lambda_package_path)
    logging.info(f"The following content added into package: '{str(os.listdir(tmp_dir))}'")
    # delete temporary directory
    shutil.rmtree(tmp_dir)
    # cache relative path
    ssm_test_cache[cache_property] = lambda_package_relative_path
    logging.info(f"Cached ssm_test_cache[{cache_property}]: '{lambda_package_relative_path}'")


@when(parse('SSM automation document "{ssm_document_name}" executed\n{ssm_input_parameters}'))
@given(parse('SSM automation document "{ssm_document_name}" executed\n{ssm_input_parameters}'))
@then(parse('SSM automation document "{ssm_document_name}" executed\n{ssm_input_parameters}'))
def execute_ssm_automation(ssm_document, ssm_document_name, cfn_output_params, cfn_installed_alarms, ssm_test_cache,
                           ssm_input_parameters):
    """
    Common step to execute SSM document. This step can be reused by multiple scenarios.
    :param ssm_document The SSM document object for SSM manipulation (mainly execution)
    :param ssm_document_name The SSM document name
    :param cfn_output_params The resource manager object to manipulate with testing resources
    :param cfn_installed_alarms The resource manager object to manipulate with created alarms
    :param ssm_test_cache The custom test cache
    :param ssm_input_parameters The SSM execution input parameters
    """
    parameters = ssm_document.parse_input_parameters(cfn_output_params, cfn_installed_alarms, ssm_test_cache,
                                                     ssm_input_parameters)
    execution_id = ssm_document.execute(ssm_document_name, parameters)

    _put_ssm_execution_id_in_test_cache(execution_id, ssm_test_cache)
    return execution_id


def _put_ssm_execution_id_in_test_cache(execution_id, ssm_test_cache):
    # Caching automation execution ids to be able to use them in test as parameter references in data tables
    # |ExecutionId               | <- parameters name can be anything
    # |{{cache:SsmExecutionId>1}}| <- cache execution id reference. Number '1' refers to sequence of executions in test.
    exec_cache_key = 'SsmExecutionId'
    cached_execution = ssm_test_cache.get(exec_cache_key)
    if cached_execution is None:
        ssm_test_cache[exec_cache_key] = {'1': execution_id}
    else:
        sequence_number = str(len(cached_execution) + 1)
        cached_execution[sequence_number] = execution_id
        ssm_test_cache[exec_cache_key] = cached_execution


@given(parse('SSM automation document "{ssm_document_name}" execution in status "{expected_status}"'
             '\n{input_parameters}'))
@when(parse('SSM automation document "{ssm_document_name}" execution in status "{expected_status}"'
            '\n{input_parameters}'))
@then(parse('SSM automation document "{ssm_document_name}" execution in status "{expected_status}"'
            '\n{input_parameters}'))
def wait_for_execution_completion_with_params(cfn_output_params, ssm_document_name, expected_status,
                                              ssm_document, input_parameters, ssm_test_cache, test_name_log):
    """
    Common step to wait for SSM document execution completion status. This step can be reused by multiple scenarios.
    :param cfn_output_params The cfn output params from resource manager
    :param ssm_document_name The SSM document name
    :param input_parameters The input parameters
    :param expected_status The expected SSM document execution status
    :param ssm_document The SSM document object for SSM manipulation (mainly execution)
    :param ssm_test_cache The custom test cache
    :param test_name_log The name of the test for logging
    """
    parameters = parse_param_values_from_table(input_parameters, {'cache': ssm_test_cache,
                                                                  'cfn-output': cfn_output_params})
    ssm_execution_id = parameters[0].get('ExecutionId')
    __validate_ssm_execution_id(ssm_execution_id)
    actual_status = ssm_document.wait_for_execution_completion(ssm_execution_id, ssm_document_name)
    assert expected_status == actual_status, \
        f'[{test_name_log}] SSM document assertion failed ' \
        f'[{ssm_document_name}] with execution: {ssm_document.get_execution_url(ssm_execution_id)}'


@when(parse('Wait for the SSM automation document "{ssm_document_name}" execution is on step "{ssm_step_name}" '
            'in status "{expected_status}"\n{input_parameters}'))
@then(parse('Wait for the SSM automation document "{ssm_document_name}" execution is on step "{ssm_step_name}" '
            'in status "{expected_status}"\n{input_parameters}'))
def wait_for_execution_step_with_params_default_time_to_wait(cfn_output_params, ssm_document_name, ssm_step_name,
                                                             expected_status, ssm_document, input_parameters,
                                                             ssm_test_cache, test_name_log):
    time_to_wait_default = 1200
    wait_for_execution_step_with_params(cfn_output_params, ssm_document_name, ssm_step_name, time_to_wait_default,
                                        expected_status, ssm_document, input_parameters, ssm_test_cache, test_name_log)


@when(parse('Wait for the SSM automation document "{ssm_document_name}" execution is on step "{ssm_step_name}" '
            'in status "{expected_status}" for "{time_to_wait:d}" seconds\n{input_parameters}'))
@then(parse('Wait for the SSM automation document "{ssm_document_name}" execution is on step "{ssm_step_name}" '
            'in status "{expected_status}" for "{time_to_wait:d}" seconds\n{input_parameters}'))
def wait_for_execution_step_with_params(cfn_output_params, ssm_document_name, ssm_step_name, time_to_wait,
                                        expected_status, ssm_document, input_parameters, ssm_test_cache, test_name_log):
    """
    Common step to wait for SSM document execution step waiting of final status
    :param cfn_output_params The cfn output params from resource manager
    :param ssm_document_name The SSM document name
    :param ssm_step_name The SSM document step name
    :param time_to_wait Timeout in seconds to wait until step status is resolved
    :param expected_status The expected SSM document execution status
    :param input_parameters The input parameters
    :param ssm_document The SSM document object for SSM manipulation (mainly execution)
    :param ssm_test_cache The custom test cache
    :param test_name_log The name of the test for logging
    """
    parameters = parse_param_values_from_table(input_parameters, {'cache': ssm_test_cache,
                                                                  'cfn-output': cfn_output_params})
    ssm_execution_id = parameters[0].get('ExecutionId')
    __validate_ssm_execution_id(ssm_execution_id)

    int_time_to_wait = int(time_to_wait)
    logging.info(f'Waiting for {expected_status} status of {ssm_step_name} step in {ssm_document_name} document '
                 f'during {int_time_to_wait} seconds')
    if expected_status == 'InProgress':
        actual_status = ssm_document.wait_for_execution_step_status_is_in_progress(
            ssm_execution_id, ssm_document_name, ssm_step_name, int_time_to_wait
        )
    else:
        actual_status = ssm_document.wait_for_execution_step_status_is_terminal_or_waiting(
            ssm_execution_id, ssm_document_name, ssm_step_name, int_time_to_wait
        )
    assert expected_status == actual_status, \
        f'[{test_name_log}] SSM document step assertion failed [{ssm_document_name}>{ssm_step_name}] ' \
        f'with step execution: {ssm_document.get_execution_step_url(ssm_execution_id, ssm_step_name)}'


@given(parse('the cached input parameters\n{input_parameters}'))
def given_cached_input_parameters(ssm_test_cache, input_parameters):
    for parm_name, param_val in parse_str_table(input_parameters).rows[0].items():
        ssm_test_cache[parm_name] = str(param_val)


@when(parse('terminate "{ssm_document_name}" SSM automation document\n{input_parameters}'))
@then(parse('terminate "{ssm_document_name}" SSM automation document\n{input_parameters}'))
def terminate_ssm_execution(boto3_session, cfn_output_params, cfn_installed_alarms,
                            ssm_test_cache, ssm_document, input_parameters):
    ssm = boto3_session.client('ssm')
    parameters = ssm_document.parse_input_parameters(cfn_output_params, cfn_installed_alarms,
                                                     ssm_test_cache, input_parameters)
    ssm.stop_automation_execution(AutomationExecutionId=parameters['ExecutionId'][0], Type='Cancel')


@given(parse('sleep for "{seconds}" seconds'))
@when(parse('sleep for "{seconds}" seconds'))
@then(parse('sleep for "{seconds}" seconds'))
def sleep_seconds(seconds):
    # Need to wait for more than 5 minutes for metric to be reported
    logging.info('Sleeping for [{}] seconds'.format(seconds))
    time.sleep(int(seconds))


@given(parse('assert SSM automation document step "{step_name}" execution in status "{expected_step_status}"'
             '\n{parameters}'))
@when(parse('assert SSM automation document step "{step_name}" execution in status "{expected_step_status}"'
            '\n{parameters}'))
@then(parse('assert SSM automation document step "{step_name}" execution in status "{expected_step_status}"'
            '\n{parameters}'))
def verify_step_in_status(boto3_session, step_name, expected_step_status, ssm_test_cache,
                          parameters, test_name_log, ssm_document):
    params = parse_param_values_from_table(parameters, {'cache': ssm_test_cache})
    ssm_execution_id = params[0]['ExecutionId']
    current_step_status = get_ssm_step_status(boto3_session, ssm_execution_id, step_name)
    assert expected_step_status == current_step_status, \
        f'[{test_name_log}] SSM document step assertion failed ' \
        f'[{step_name}] with step execution: {ssm_document.get_execution_step_url(ssm_execution_id, step_name)}'


@when(parse('assert "{metric_name}" metric point "{operator}" than "{exp_perc}" percent(s)\n{input_params}'))
@then(parse('assert "{metric_name}" metric point "{operator}" than "{exp_perc}" percent(s)\n{input_params}'))
def assert_utilization(metric_name, operator, exp_perc, cfn_output_params, input_params, ssm_test_cache, boto3_session):
    """
    Asserts if particular metric reached desired point.
    :param exp_perc The expected metric  percentage point
    :param cfn_output_params The cfn output parameters from resource manager
    :param input_params The input parameters from step definition
    :param ssm_test_cache The test cache
    :param boto3_session The boto3 session
    :param metric_name The metric name to assert
    :param operator The operator to use for assertion
    """
    params = parse_param_values_from_table(input_params, {'cfn-output': cfn_output_params, 'cache': ssm_test_cache})
    input_param_row = params[0]
    exec_id = input_param_row.pop('ExecutionId')
    metric_namespace = input_param_row.pop('Namespace')
    step_name = input_param_row.pop('StepName')
    metric_period = int(input_param_row.pop('MetricPeriod'))

    exec_start, exec_end = get_ssm_step_interval(boto3_session, exec_id, step_name)

    act_perc = get_ec2_metric_max_datapoint(boto3_session, exec_start, datetime.utcnow(),
                                            metric_namespace, metric_name, input_param_row, metric_period)
    if operator == 'greaterOrEqual':
        assert int(act_perc) >= int(exp_perc)
    elif operator == 'greater':
        assert int(act_perc) > int(exp_perc)
    elif operator == 'lessOrEqual':
        assert int(act_perc) <= int(exp_perc)
    elif operator == 'less':
        assert int(act_perc) < int(exp_perc)
    else:
        raise Exception('Operator for [{}] is not supported'.format(operator))


@when(parse('Approve SSM automation document on behalf of the role\n{input_parameters}'))
def approve_automation(cfn_output_params, ssm_test_cache, boto3_session, input_parameters):
    """
    Common step to approve waiting execution
    :param cfn_output_params The cfn output params from resource manager
    :param ssm_test_cache The custom test cache
    :param boto3_session Base boto3 session
    :param input_parameters The input parameters
    """
    parameters = parse_param_values_from_table(input_parameters, {'cache': ssm_test_cache,
                                                                  'cfn-output': cfn_output_params})
    ssm_execution_id = parameters[0].get('ExecutionId')
    role_arn = parameters[0].get('RoleArn')
    __validate_ssm_execution_id(ssm_execution_id)
    if role_arn is None:
        raise Exception('Parameter with name [RoleArn] should be provided')
    assumed_role_session = assume_role_session(role_arn, boto3_session)
    send_step_approval(assumed_role_session, ssm_execution_id)


@when(parse('Reject SSM automation document on behalf of the role\n{input_parameters}'))
def reject_automation(cfn_output_params, ssm_test_cache, boto3_session, input_parameters):
    """
    Common step to reject waiting execution
    :param cfn_output_params The cfn output params from resource manager
    :param ssm_test_cache The custom test cache
    :param boto3_session Base boto3 session
    :param input_parameters The input parameters
    """
    parameters = parse_param_values_from_table(input_parameters, {'cache': ssm_test_cache,
                                                                  'cfn-output': cfn_output_params})
    ssm_execution_id = parameters[0].get('ExecutionId')
    role_arn = parameters[0].get('RoleArn')
    __validate_ssm_execution_id(ssm_execution_id)
    if role_arn is None:
        raise Exception('Parameter with name [RoleArn] should be provided')
    assumed_role_session = assume_role_session(role_arn, boto3_session)
    send_step_approval(assumed_role_session, ssm_execution_id, is_approved=False)


@given(parse('cache constant value {value} as "{cache_property}" '
             '"{step_key}" SSM automation execution'))
def cache_expected_constant_value_before_ssm(ssm_test_cache, value, cache_property, step_key):
    param_value = parse_param_value(value, {'cache': ssm_test_cache,
                                            'cfn-output': cfn_output_params})
    put_to_ssm_test_cache(ssm_test_cache, step_key, cache_property, str(param_value))


@then(parse('cache rollback execution id\n{input_parameters}'))
def cache_rollback_execution_id(ssm_document, ssm_test_cache, input_parameters):
    parameters = parse_param_values_from_table(input_parameters, {'cache': ssm_test_cache,
                                                                  'cfn-output': cfn_output_params})
    ssm_execution_id = parameters[0].get('ExecutionId')
    _put_ssm_execution_id_in_test_cache(ssm_document.get_step_output(
        ssm_execution_id, 'TriggerRollback', 'RollbackExecutionId'), ssm_test_cache)


@when(parse('cache execution output value of "{target_property}" as "{cache_property}" after SSM automation execution'
            '\n{input_parameters}'))
@then(parse('cache execution output value of "{target_property}" as "{cache_property}" after SSM automation execution'
            '\n{input_parameters}'))
def cache_execution_output_value(ssm_test_cache, boto3_session, target_property, cache_property, input_parameters):
    execution_id = parse_param_values_from_table(input_parameters, {
        'cache': ssm_test_cache,
        'cfn-output': cfn_output_params})[0].get('ExecutionId')
    target_property_value = get_ssm_execution_output_value(boto3_session, execution_id, target_property)
    put_to_ssm_test_cache(ssm_test_cache, "after", cache_property, target_property_value)


@when(parse('Wait for alarm to be in state "{alarm_state}" for "{timeout}" seconds\n{input_parameters}'))
@then(parse('Wait for alarm to be in state "{alarm_state}" for "{timeout}" seconds\n{input_parameters}'))
def wait_for_alarm(cfn_output_params, cfn_installed_alarms, ssm_test_cache, boto3_session, alarm_state, timeout,
                   input_parameters):
    parameters = parse_param_values_from_table(input_parameters, {'cache': ssm_test_cache,
                                                                  'cfn-output': cfn_output_params,
                                                                  'alarm': cfn_installed_alarms})
    alarm_name = parameters[0].get('AlarmName')
    if alarm_name is None:
        raise Exception('Parameter with name [AlarmName] should be provided')
    time_to_wait = int(timeout)
    wait_for_metric_alarm_state(boto3_session, alarm_name, alarm_state, time_to_wait)


@given(parse('Wait until alarm {alarm_name_ref} becomes {alarm_expected_state} within {wait_sec} seconds, '
             'check every {delay_sec} seconds'))
@then(parse('Wait until alarm {alarm_name_ref} becomes {alarm_expected_state} within {wait_sec} seconds, '
            'check every {delay_sec} seconds'))
@when(parse('Wait until alarm {alarm_name_ref} becomes {alarm_expected_state} within {wait_sec} seconds, '
            'check every {delay_sec} seconds'))
def wait_until_alarm(alarm_name_ref: str, alarm_expected_state: str, wait_sec: str, delay_sec: str,
                     cfn_installed_alarms: dict, cfn_output_params: dict,
                     ssm_test_cache: dict, boto3_session: boto3.Session):
    alarm_name = parse_param_value(alarm_name_ref, {'cfn-output': cfn_output_params,
                                                    'cache': ssm_test_cache,
                                                    'alarm': cfn_installed_alarms})
    alarm_state = AlarmState.INSUFFICIENT_DATA
    wait_sec = int(wait_sec)
    delay_sec = int(delay_sec)
    logging.info('Inputs:'
                 f'alarm_name:{alarm_name};'
                 f'alarm_expected_state:{alarm_expected_state};'
                 f'wait_sec:{wait_sec};'
                 f'delay_sec:{delay_sec};')

    elapsed = 0
    iteration = 1
    while elapsed < wait_sec:
        start = time.time()
        alarm_state = get_metric_alarm_state(session=boto3_session,
                                             alarm_name=alarm_name)
        logging.info(f'#{iteration}; Alarm:{alarm_name}; State: {alarm_state};'
                     f'Elapsed: {elapsed} sec;')
        if alarm_state == AlarmState[alarm_expected_state]:
            return
        time.sleep(delay_sec)
        end = time.time()
        elapsed += (end - start)
        iteration += 1

    raise TimeoutError(f'After {wait_sec} alarm {alarm_name} is in {alarm_state} state;'
                       f'Expected state: {alarm_expected_state}'
                       f'Elapsed: {elapsed} sec;'
                       f'{iteration} iterations;')


# Alarm
@given(parse('alarm "{alarm_reference_id}" is installed\n{input_parameters_table}'))
@when(parse('alarm "{alarm_reference_id}" is installed\n{input_parameters_table}'))
@then(parse('alarm "{alarm_reference_id}" is installed\n{input_parameters_table}'))
def install_alarm_from_reference_id(alarm_reference_id, input_parameters_table,
                                    alarm_manager, ssm_test_cache, cfn_output_params):
    input_params = {name: parse_param_value(val, {'cache': ssm_test_cache,
                                                  'cfn-output': cfn_output_params})
                    for name, val in
                    parse_str_table(input_parameters_table).rows[0].items()}

    alarm_manager.deploy_alarm(alarm_reference_id, input_params)


@then(parse('assert metrics for all alarms are populated with params\n{input_parameters_table}'))
def verify_alarm_metrics_exist_with_inputs(input_parameters_table, alarm_manager, ssm_test_cache, cfn_output_params):
    input_params = {name: parse_param_value(val, {'cache': ssm_test_cache,
                                                  'cfn-output': cfn_output_params})
                    for name, val in
                    parse_str_table(input_parameters_table).rows[0].items()}
    verify_alarm_metrics_impl(300, 15, alarm_manager, input_params)


@then(parse('assert metrics for all alarms are populated'))
def verify_alarm_metrics_exist_defaults(alarm_manager):
    # Set 1200 secs by default because most alarms need more time to be triggered
    # If the timeout is overreached 1200 secs then all asserts will be deleted from Cucumber feature file for an
    # alarm based on agreement because it makes enourmously longer builds on CI`
    verify_alarm_metrics_impl(1200, 15, alarm_manager, {})


@then(parse('assert metrics for all alarms are populated within {wait_sec:d} seconds, '
            'check every {delay_sec:d} seconds'))
def verify_alarm_metrics_exist(wait_sec, delay_sec, alarm_manager):
    verify_alarm_metrics_impl(wait_sec, delay_sec, alarm_manager, {})


def verify_alarm_metrics_impl(wait_sec, delay_sec, alarm_manager, input_params):
    elapsed = 0
    iteration = 1
    alarms_missing_data = {}
    while elapsed < wait_sec:
        start = time.time()
        alarms_missing_data = alarm_manager.collect_alarms_without_data(wait_sec, input_params)
        if not alarms_missing_data:
            return  # All alarms have data
        logging.info(f'#{iteration}; Alarms missing data: {alarms_missing_data} '
                     f'Elapsed: {elapsed} sec;')
        time.sleep(delay_sec)
        end = time.time()
        elapsed += (end - start)
        iteration += 1

    raise TimeoutError(f'After {wait_sec} the following alarms metrics have no data: {alarms_missing_data}'
                       f'Elapsed: {elapsed} sec;'
                       f'{iteration} iterations;')


@when(parse('wait "{metric_name}" metric point "{operator}" to "{expected_datapoint}" "{metric_unit}"\n{input_params}'))
@then(parse('wait "{metric_name}" metric point "{operator}" to "{expected_datapoint}" "{metric_unit}"\n{input_params}'))
def wait_for_metric_datapoint(metric_name, operator, expected_datapoint, cfn_output_params,
                              input_params, ssm_test_cache, metric_unit, boto3_session):
    """
    Asserts if particular metric reached desired point.
    :param expected_datapoint The expected metric point
    :param cfn_output_params The cfn output parameters from resource manager
    :param input_params The input parameters from step definition
    :param ssm_test_cache The test cache
    :param boto3_session The boto3 session
    :param metric_name The metric name to assert
    :param metric_unit The metric unit
    :param operator The operator to use for assertion
    """
    params = parse_param_values_from_table(input_params, {'cfn-output': cfn_output_params, 'cache': ssm_test_cache})
    input_param_row = params[0]
    start_time = input_param_row.pop('StartTime')
    # It is possible end time is not given
    end_time = input_param_row.pop('EndTime') if input_param_row.get('EndTime') else None
    metric_namespace = input_param_row.pop('Namespace')
    metric_period = int(input_param_row.pop('MetricPeriod'))
    metric_dimensions = input_param_row
    wait_for_metric_data_point(session=boto3_session,
                               name=metric_name,
                               datapoint_threshold=float(expected_datapoint),
                               operator=Operator.from_string(operator),
                               start_time_utc=start_time,
                               end_time_utc=end_time,
                               namespace=metric_namespace,
                               period=metric_period,
                               dimensions=metric_dimensions,
                               unit=metric_unit)


@when(parse('cache ssm step execution interval\n{input_params}'))
@then(parse('cache ssm step execution interval\n{input_params}'))
def cache_ssm_step_interval(boto3_session, input_params, cfn_output_params, ssm_test_cache):
    params = parse_param_values_from_table(input_params, {'cfn-output': cfn_output_params, 'cache': ssm_test_cache})
    input_param_row = params[0]
    execution_id = input_param_row.get('ExecutionId')
    step_name = input_param_row.get('StepName')
    if not execution_id or not step_name:
        raise Exception('Parameters [ExecutionId] and [StepName] should be presented.')
    exec_start, exec_end = get_ssm_step_interval(boto3_session, execution_id, step_name)
    execution_id_ref = parse_str_table(input_params).rows[0]['ExecutionId']
    ssm_execution_id = re.search(r'SsmExecutionId>\d+', execution_id_ref).group().split('>')[1]
    ssm_test_cache['SsmStepExecutionInterval'] = {ssm_execution_id: {step_name: {'StartTime': exec_start,
                                                                                 'EndTime': exec_end}}}


@given(parse('upload file "{file_relative_path_ref}" as "{s3_key_ref}" S3 key to S3 bucket with prefix '
             '"{s3_bucket_name_prefix_ref}" and save locations to "{cache_property}" cache property'))
def upload_file_to_s3(request, boto3_session, ssm_test_cache, file_relative_path_ref, s3_key_ref,
                      s3_bucket_name_prefix_ref, cache_property):
    """
    Upload file from the disk to S3 and save its locations.
    Does it only if the same file is not present in S3
    :param request: The pytest request object
    :param boto3_session: boto3 session
    :param ssm_test_cache: The test cache
    :param file_relative_path_ref: relational path to the file
    :param s3_key_ref: future s3 key where the file will be saved
    :param s3_bucket_name_prefix_ref: s3 bucket name where the file will be saved
    :param cache_property: the name of the cache property where URI, key, bucket, object version will be saved
    :return: None
    """
    file_rel_path = parse_param_value(file_relative_path_ref, {'cache': ssm_test_cache})
    s3_key = parse_param_value(s3_key_ref, {'cache': ssm_test_cache})
    s3_bucket_name_prefix = parse_param_value(s3_bucket_name_prefix_ref, {'cache': ssm_test_cache})
    with open(file_rel_path, "rb") as file_to_check:
        data = file_to_check.read()
        md5_hash = hashlib.md5(data).hexdigest()
    aws_account_id = request.session.config.option.aws_account_id
    s3_helper = S3(boto3_session, aws_account_id)
    try:
        response = s3_helper.retrieve_object_metadata(s3_bucket_name_prefix, s3_key)
    except ClientError as err:
        if err.response['Error']['Code'] == "403" or err.response['Error']['Code'] == '404':
            response = None
        else:
            raise err

    if response and "md5hash" in response['Object']['Metadata'] \
            and response['Object']['Metadata']['md5hash'] == md5_hash:
        logging.info(f'File {s3_key} already exists in bucket {s3_bucket_name_prefix} and has exactly the same hash')
        uri = response['Uri']
        version_id = response['Object']['VersionId']
    else:
        uri, s3_bucket_name_prefix, s3_key, version_id = s3_helper.upload_local_file_to_account_unique_bucket(
            s3_key, file_rel_path, s3_bucket_name_prefix,
            metadata={'md5hash': md5_hash}
        )
    ssm_test_cache[cache_property] = {'URI': uri, 'S3Key': s3_key,
                                      'S3Bucket': s3_bucket_name_prefix, 'S3ObjectVersion': version_id}
    logging.debug(f'ssm_test_cache was updated by ssm_test_cache[{cache_property}] '
                  f'= URI: {uri}, S3Key: {s3_key}, S3Bucket: {s3_bucket_name_prefix}, S3ObjectVersion: {version_id}. '
                  f'ssm_test_cache now is {ssm_test_cache}')


@then(parse('assert "{steps_string}" steps are successfully executed in order\n{input_parameters}'))
def assert_steps_are_successfully_executed_in_order(ssm_document, ssm_test_cache, steps_string, input_parameters):
    parameters = parse_param_values_from_table(input_parameters, {'cache': ssm_test_cache})
    ssm_execution_id = parameters[0].get('ExecutionId')
    __validate_ssm_execution_id(ssm_execution_id)
    expected_steps: List = re.findall("\\w+", steps_string)
    actual_steps = ssm_document.get_successfully_executed_steps_by_order(ssm_execution_id)
    tc = unittest.TestCase()
    tc.assertListEqual(expected_steps, actual_steps)


@given(parse('calculate "{first_value}" "{operator}" "{second_value}" '
             'and cache result as "{cache_property}" "{step_key}" SSM automation execution'))
@then(parse('calculate "{first_value}" "{operator}" "{second_value}" '
            'and cache result as "{cache_property}" "{step_key}" SSM automation execution'))
def calculate_math(ssm_test_cache, first_value, operator, second_value, cache_property, step_key):
    first_value_parsed = parse_param_value(first_value, {'cache': ssm_test_cache})
    second_value_parsed = parse_param_value(second_value, {'cache': ssm_test_cache})
    if operator == '+':
        calc_result = int(first_value_parsed) + int(second_value_parsed)
    elif operator == '-':
        calc_result = int(first_value_parsed) - int(second_value_parsed)
    elif operator == '*':
        calc_result = int(first_value_parsed) * int(second_value_parsed)
    elif operator == '/':
        calc_result = int(first_value_parsed) / int(second_value_parsed)
    else:
        raise AssertionError(f"Only '+' and '-' are allowed for operations, got: {operator}")
    put_to_ssm_test_cache(ssm_test_cache, step_key, cache_property, calc_result)


def __validate_ssm_execution_id(ssm_execution_id):
    if ssm_execution_id is None:
        raise Exception('Parameter with name [ExecutionId] should be provided')


@then(parse('SSM Automation Resume for execution "{execution_id_param}" on step "{ssm_step_name_param}"'))
@when(parse('SSM Automation Resume for execution "{execution_id_param}" on step "{ssm_step_name_param}"'))
def send_resume_signal_to_execution(execution_id_param, ssm_step_name_param,
                                    ssm_test_cache, cfn_output_params, ssm_document):
    execution_id = parse_param_value(execution_id_param, {'cache': ssm_test_cache,
                                                          'cfn-output': cfn_output_params})
    ssm_step_name = parse_param_value(ssm_step_name_param, {'cache': ssm_test_cache,
                                                            'cfn-output': cfn_output_params})

    logging.info(f'Sending Resume signal to execution {execution_id} for step {ssm_step_name}')
    ssm_document.send_resume_signal(execution_id, ssm_step_name)


<<<<<<< HEAD
=======
@when(parse('stop FIS experiment\n{input_parameters}'))
def stop_fis_experiment(boto3_session, resource_pool, ssm_test_cache, input_parameters):
    experiment_id = common_test_utils.extract_param_value(input_parameters, 'ExperimentId',
                                                          resource_pool, ssm_test_cache)
    fis_client = client('fis', boto3_session)
    fis_client.stop_experiment(
        id=experiment_id
    )


>>>>>>> 60417729
@given(parse('cache values to "{cache_key}"\n{input_parameters}'))
@when(parse('cache values to "{cache_key}"\n{input_parameters}'))
def cache_values(request, resource_pool, cfn_output_params, ssm_test_cache, cache_key, input_parameters,
                 cfn_installed_alarms):
    """
    Cache values from cfn output, alarms, input parameter table, ssm test cache
    """
    params = common_test_utils.extract_all_from_input_parameters(cfn_output_params, ssm_test_cache, input_parameters,
                                                                 cfn_installed_alarms)
    for param_name, value in params.items():
<<<<<<< HEAD
        put_to_ssm_test_cache(ssm_test_cache, cache_key, param_name, value)
=======
        ssm_test_cache[cache_key][param_name] = value


@given(parse('apply "{json_path}" JSONPath '
             'and cache value as "{cache_property}" to "{cache_key}"\n{input_parameters}'))
@when(parse('apply "{json_path}" JSONPath '
            'and cache value as "{cache_property}" to "{cache_key}"\n{input_parameters}'))
def apply_json_path_and_cache_value(cfn_output_params, ssm_test_cache, cfn_installed_alarms, json_path,
                                    cache_property, cache_key, input_parameters):
    """
    Apply json_path to the Input parameter as the reference to cfn output, alarms, input parameter table,
    ssm test cache and cache value
    """
    params = common_test_utils.extract_all_from_input_parameters(cfn_output_params, ssm_test_cache, input_parameters,
                                                                 cfn_installed_alarms)
    input_value = params['Input']
    result = jsonpath_ng.parse(json_path).find(input_value)[0].value
    put_to_ssm_test_cache(ssm_test_cache, cache_key, cache_property, result)


@given(parse('register for teardown by "{teardown_fixture_name}"\n{input_parameters}'))
@when(parse('register for teardown by "{teardown_fixture_name}"\n{input_parameters}'))
def register_for_teardown_by_dynamic_fixture(request, resource_pool, teardown_fixture_name, input_parameters,
                                             cfn_output_params, ssm_test_cache,
                                             cfn_installed_alarms):
    """
    Add keys to the dict which will be used by dynamically fetched teardown fixture to clean up everything after
    Cucumber scenario.
    You can find teardown_fixture_name as a method name in the project, usually in the corresponding service folder
    :param request The pytest request object
    :param teardown_fixture_name: dynamically passed fixture name
    :param cfn_output_params The resource manager object to manipulate with testing resources
    :param cfn_installed_alarms The resource manager object to manipulate with created alarms
    :param ssm_test_cache The custom test cache
    :param input_parameters The input parameters
    :return: dict with populated keys and values for making teardown process
    """
    params = common_test_utils.extract_all_from_input_parameters(cfn_output_params, ssm_test_cache, input_parameters,
                                                                 cfn_installed_alarms)
    teardown_fixture_dict = request.getfixturevalue(teardown_fixture_name)
    for param_name, value in params.items():
        teardown_fixture_dict[param_name] = value
    logging.warning(params)


@given(parse('parse "{param_val_ref}" and cache as {cache_property}'))
def parse_string(param_val_ref, cache_property, cfn_output_params, ssm_test_cache,
                 cfn_installed_alarms):
    """
        Replaces all `{{some_value}}` substrings in a `param_val_ref` string with a values from cache/cfn-output/alarms
        example:
          if we have in cache: `ssm_test_cache['foo']['bar']="world"`
          then expression:
          `parse "hello {{cache:foo>bar}}" and cache as "HelloString"`
          will create a new cache key:
          ssm_test_cache['HelloString'] == "hello world"
        :param cfn_output_params The resource manager object to manipulate with testing resources
        :param cfn_installed_alarms The resource manager object to manipulate with created alarms
        :param ssm_test_cache The custom test cache
        :param param_val_ref: string to parse
        :param cache_property: cache variable to save to
    """
    param_val_ref_pattern = re.compile('{{2}[^}]*}{2}')
    ref_match_list = param_val_ref_pattern.findall(param_val_ref)
    res = param_val_ref
    for ref_match in ref_match_list:
        value = parse_param_value(ref_match, {'cache': ssm_test_cache,
                                              'cfn-output': cfn_output_params,
                                              'alarm': cfn_installed_alarms})
        res = res.replace(ref_match, value)
    put_to_ssm_test_cache(ssm_test_cache, None, cache_property, res)
>>>>>>> 60417729
<|MERGE_RESOLUTION|>--- conflicted
+++ resolved
@@ -34,10 +34,7 @@
 from resource_manager.src.s3 import S3
 from resource_manager.src.ssm_document import SsmDocument
 from resource_manager.src.util import common_test_utils
-<<<<<<< HEAD
-=======
 from resource_manager.src.util.boto3_client_factory import client
->>>>>>> 60417729
 from resource_manager.src.util.common_test_utils import put_to_ssm_test_cache
 from resource_manager.src.util.cw_util import get_ec2_metric_max_datapoint, wait_for_metric_alarm_state
 from resource_manager.src.util.cw_util import get_metric_alarm_state
@@ -951,8 +948,6 @@
     ssm_document.send_resume_signal(execution_id, ssm_step_name)
 
 
-<<<<<<< HEAD
-=======
 @when(parse('stop FIS experiment\n{input_parameters}'))
 def stop_fis_experiment(boto3_session, resource_pool, ssm_test_cache, input_parameters):
     experiment_id = common_test_utils.extract_param_value(input_parameters, 'ExperimentId',
@@ -963,7 +958,6 @@
     )
 
 
->>>>>>> 60417729
 @given(parse('cache values to "{cache_key}"\n{input_parameters}'))
 @when(parse('cache values to "{cache_key}"\n{input_parameters}'))
 def cache_values(request, resource_pool, cfn_output_params, ssm_test_cache, cache_key, input_parameters,
@@ -974,9 +968,6 @@
     params = common_test_utils.extract_all_from_input_parameters(cfn_output_params, ssm_test_cache, input_parameters,
                                                                  cfn_installed_alarms)
     for param_name, value in params.items():
-<<<<<<< HEAD
-        put_to_ssm_test_cache(ssm_test_cache, cache_key, param_name, value)
-=======
         ssm_test_cache[cache_key][param_name] = value
 
 
@@ -1047,5 +1038,4 @@
                                               'cfn-output': cfn_output_params,
                                               'alarm': cfn_installed_alarms})
         res = res.replace(ref_match, value)
-    put_to_ssm_test_cache(ssm_test_cache, None, cache_property, res)
->>>>>>> 60417729
+    put_to_ssm_test_cache(ssm_test_cache, None, cache_property, res)