--- conflicted
+++ resolved
@@ -352,11 +352,8 @@
     return execution_id
 
 
-<<<<<<< HEAD
+@given(parse('sleep for "{seconds}" seconds'))
 @when(parse('sleep for "{seconds}" seconds'))
-=======
-@given(parse('sleep for "{seconds}" seconds'))
->>>>>>> 37f607fa
 @then(parse('sleep for "{seconds}" seconds'))
 def sleep_seconds(seconds):
     # Need to wait for more than 5 minutes for metric to be reported
